--- conflicted
+++ resolved
@@ -30,11 +30,7 @@
         # The command and command-line arguments used to launch this connection.
         self.command_line = list(new_report_msg.command_line)
 
-<<<<<<< HEAD
-        # Full path of the file that cause this connection to be initiated.
-=======
         # Full path of the file that caused this connection to be initiated.
->>>>>>> 76333e5b
         self.source_file_path = new_report_msg.source_file_path
 
         # The name for this report.
