# Copyright (c) Streamlit Inc. (2018-2022) Snowflake Inc. (2022-2024)
#
# Licensed under the Apache License, Version 2.0 (the "License");
# you may not use this file except in compliance with the License.
# You may obtain a copy of the License at
#
#     http://www.apache.org/licenses/LICENSE-2.0
#
# Unless required by applicable law or agreed to in writing, software
# distributed under the License is distributed on an "AS IS" BASIS,
# WITHOUT WARRANTIES OR CONDITIONS OF ANY KIND, either express or implied.
# See the License for the specific language governing permissions and
# limitations under the License.

"""Loads the configuration data."""

from __future__ import annotations

import copy
import os
import secrets
import threading
from collections import OrderedDict
from typing import Any, Callable

from blinker import Signal

from streamlit import config_util, development, env_util, file_util, util
from streamlit.config_option import ConfigOption
from streamlit.errors import StreamlitAPIException

# Config System Global State #

# Descriptions of each of the possible config sections.
# (We use OrderedDict to make the order in which sections are declared in this
# file be the same order as the sections appear with `streamlit config show`)
_section_descriptions: dict[str, str] = OrderedDict(
    _test="Special test section just used for unit tests."
)

# Ensures that we don't try to get or set config options when config.toml files
# change so are re-parsed.
_config_lock = threading.RLock()

# Stores config options with their default values (or None if they don't have
# a default) before they are updated with values from config.toml files, flags
# to `streamlit run`, etc. Note that this and _config_options below are
# OrderedDicts to ensure stable ordering when printed using
# `streamlit config show`.
_config_options_template: dict[str, ConfigOption] = OrderedDict()

# Stores the current state of config options.
_config_options: dict[str, ConfigOption] | None = None


# Indicates that a config option was defined by the user.
_USER_DEFINED = "<user defined>"

# Indicates that a config option was defined either in an environment variable
# or via command-line flag.
_DEFINED_BY_FLAG = "command-line argument or environment variable"

# Indicates that a config option was defined in an environment variable
_DEFINED_BY_ENV_VAR = "environment variable"


def set_option(key: str, value: Any, where_defined: str = _USER_DEFINED) -> None:
    """Set config option.

    Run `streamlit config show` in the terminal to see all available options.

    This is an internal API. The public `st.set_option` API is implemented
    in `set_user_option`.

    Parameters
    ----------
    key : str
        The config option key of the form "section.optionName". To see all
        available options, run `streamlit config show` on a terminal.

    value
        The new value to assign to this config option.

    where_defined : str
        Tells the config system where this was set.
    """
    with _config_lock:
        # Ensure that our config files have been parsed.
        get_config_options()
        _set_option(key, value, where_defined)


def set_user_option(key: str, value: Any) -> None:
    """Set a configuration option.

    Currently, only ``client`` configuration options can be set within the
    script itself:

        - ``client.showErrorDetails``
        - ``client.showSidebarNavigation``
        - ``client.toolbarMode``

    Calling ``st.set_option`` with any other option will raise a
    ``StreamlitAPIException``. When changing a configuration option in a
    running app, you may need to trigger a rerun after changing the option to
    see the effects.

    Run ``streamlit config show`` in a terminal to see all available options.

    Parameters
    ----------
    key : str
        The config option key of the form "section.optionName". To see all
        available options, run ``streamlit config show`` in a terminal.

    value
        The new value to assign to this config option.

    Example
    -------

    >>> import streamlit as st
    >>>
    >>> st.set_option("client.showErrorDetails", True)

    """
    try:
        opt = _config_options_template[key]
    except KeyError as ke:
        raise StreamlitAPIException(f"Unrecognized config option: {key}") from ke
    # Allow e2e tests to set any option
    if opt.scriptable:
        set_option(key, value)
        return

    raise StreamlitAPIException(
        f"{key} cannot be set on the fly. Set as command line option, e.g. streamlit run script.py --{key}, or in config.toml instead."
    )


def get_option(key: str) -> Any:
    """Return the current value of a given Streamlit configuration option.

    Run ``streamlit config show`` in a terminal to see all available options.

    Parameters
    ----------
    key : str
        The config option key of the form "section.optionName". To see all
        available options, run ``streamlit config show`` in a terminal.

    Example
    -------

    >>> import streamlit as st
    >>>
    >>> color = st.get_option("theme.primaryColor")

    """
    with _config_lock:
        config_options = get_config_options()

        if key not in config_options:
            raise RuntimeError(f'Config key "{key}" not defined.')
        return config_options[key].value


def get_options_for_section(section: str) -> dict[str, Any]:
    """Get all of the config options for the given section.

    Run `streamlit config show` in the terminal to see all available options.

    Parameters
    ----------
    section : str
        The name of the config section to fetch options for.

    Returns
    -------
    dict[str, Any]
        A dict mapping the names of the options in the given section (without
        the section name as a prefix) to their values.
    """
    with _config_lock:
        config_options = get_config_options()

        options_for_section = {}
        for option in config_options.values():
            if option.section == section:
                options_for_section[option.name] = option.value
        return options_for_section


def _create_section(section: str, description: str) -> None:
    """Create a config section and store it globally in this module."""
    assert (
        section not in _section_descriptions
    ), f'Cannot define section "{section}" twice.'
    _section_descriptions[section] = description


def _create_option(
    key: str,
    description: str | None = None,
    default_val: Any | None = None,
    scriptable: bool = False,
    visibility: str = "visible",
    deprecated: bool = False,
    deprecation_text: str | None = None,
    expiration_date: str | None = None,
    replaced_by: str | None = None,
    type_: type = str,
    sensitive: bool = False,
) -> ConfigOption:
    '''Create a ConfigOption and store it globally in this module.

    There are two ways to create a ConfigOption:

        (1) Simple, constant config options are created as follows:

            _create_option('section.optionName',
                description = 'Put the description here.',
                default_val = 12345)

        (2) More complex, programmable config options use decorator syntax to
        resolve their values at runtime:

            @_create_option('section.optionName')
            def _section_option_name():
                """Put the description here."""
                return 12345

    To achieve this sugar, _create_option() returns a *callable object* of type
    ConfigObject, which then decorates the function.

    NOTE: ConfigObjects call their evaluation functions *every time* the option
    is requested. To prevent this, use the `streamlit.util.memoize` decorator as
    follows:

            @_create_option('section.memoizedOptionName')
            @util.memoize
            def _section_memoized_option_name():
                """Put the description here."""

                (This function is only called once.)
                """
                return 12345

    '''
    option = ConfigOption(
        key,
        description=description,
        default_val=default_val,
        scriptable=scriptable,
        visibility=visibility,
        deprecated=deprecated,
        deprecation_text=deprecation_text,
        expiration_date=expiration_date,
        replaced_by=replaced_by,
        type_=type_,
        sensitive=sensitive,
    )
    assert (
        option.section in _section_descriptions
    ), 'Section "{}" must be one of {}.'.format(
        option.section,
        ", ".join(_section_descriptions.keys()),
    )
    assert key not in _config_options_template, f'Cannot define option "{key}" twice.'
    _config_options_template[key] = option
    return option


def _delete_option(key: str) -> None:
    """Remove a ConfigOption by key from the global store.

    Only for use in testing.
    """
    try:
        del _config_options_template[key]
        assert (
            _config_options is not None
        ), "_config_options should always be populated here."
        del _config_options[key]
    except Exception:
        # We don't care if the option already doesn't exist.
        pass


# Config Section: Global #

_create_section("global", "Global options that apply across all of Streamlit.")


_create_option(
    "global.disableWidgetStateDuplicationWarning",
    description="""
        By default, Streamlit displays a warning when a user sets both a widget
        default value in the function defining the widget and a widget value via
        the widget's key in `st.session_state`.

        If you'd like to turn off this warning, set this to True.
    """,
    default_val=False,
    type_=bool,
)


_create_option(
    "global.showWarningOnDirectExecution",
    description="""
        If True, will show a warning when you run a Streamlit-enabled script
        via "python my_script.py".
    """,
    default_val=True,
    type_=bool,
)


@_create_option("global.developmentMode", visibility="hidden", type_=bool)
def _global_development_mode() -> bool:
    """Are we in development mode.

    This option defaults to True if and only if Streamlit wasn't installed
    normally.
    """
    return (
        not env_util.is_pex()
        and "site-packages" not in __file__
        and "dist-packages" not in __file__
        and "__pypackages__" not in __file__
    )


_create_option(
    "global.e2eTest",
    description="Are we in an e2e (playwright) test? Set automatically when our e2e tests are running.",
    visibility="hidden",
    default_val=False,
    type_=bool,
)

_create_option(
    "global.unitTest",
    description="Are we in a unit test?",
    visibility="hidden",
    default_val=False,
    type_=bool,
)

_create_option(
    "global.appTest",
    description="Are we in an app test? Set automatically when the AppTest framework is running",
    visibility="hidden",
    default_val=False,
    type_=bool,
)

_create_option(
    "global.suppressDeprecationWarnings",
    description="Hide deprecation warnings in the streamlit app.",
    visibility="hidden",
    default_val=False,
    type_=bool,
)

_create_option(
    "global.minCachedMessageSize",
    description="""
        Only cache ForwardMsgs that are greater than or equal to this minimum.
    """,
    visibility="hidden",
    default_val=10 * 1e3,
    type_=float,
)  # 10k

_create_option(
    "global.maxCachedMessageAge",
    description="""
        Expire cached ForwardMsgs whose age is greater than this
        value. A message's age is defined by how many times its script has
        finished running since the message has been accessed.
    """,
    visibility="hidden",
    default_val=2,
    type_=int,
)

_create_option(
    "global.storeCachedForwardMessagesInMemory",
    description="""
        If True, store cached ForwardMsgs in backend memory. This is an
        internal flag to validate a potential removal of the in-memory
        forward message cache.
    """,
    visibility="hidden",
    default_val=True,
    type_=bool,
)


# Config Section: Logger #
_create_section("logger", "Settings to customize Streamlit log messages.")


@_create_option("logger.level", type_=str)
def _logger_log_level() -> str:
    """Level of logging for Streamlit's internal logger: "error", "warning",
    "info", or "debug".

    Default: "info"
    """
    if get_option("global.developmentMode"):
        return "debug"
    else:
        return "info"


@_create_option("logger.messageFormat", type_=str)
def _logger_message_format() -> str:
    """String format for logging messages. If logger.datetimeFormat is set,
    logger messages will default to `%(asctime)s.%(msecs)03d %(message)s`. See
    Python's documentation for available attributes:
    https://docs.python.org/3/library/logging.html#formatter-objects

    Default: "%(asctime)s %(message)s"
    """
    if get_option("global.developmentMode"):
        from streamlit.logger import DEFAULT_LOG_MESSAGE

        return DEFAULT_LOG_MESSAGE
    else:
        return "%(asctime)s %(message)s"


_create_option(
    "logger.enableRich",
    description="""
        Controls whether uncaught app exceptions are logged via the rich library.

        If True and if rich is installed, exception tracebacks will be logged with syntax highlighting and formatting.
        Rich tracebacks are easier to read and show more code than standard Python tracebacks.

        If set to False, the default Python traceback formatting will be used.
    """,
    default_val=False,
    visibility="hidden",
    type_=bool,
    scriptable=True,
)

# Config Section: Client #

_create_section("client", "Settings for scripts that use Streamlit.")


_create_option(
    "client.showErrorDetails",
    description="""
        Controls whether uncaught app exceptions and deprecation warnings
        are displayed in the browser. By default, this is set to True and
        Streamlit displays app exceptions and associated tracebacks, and
        deprecation warnings, in the browser.

        If set to False, deprecation warnings and full exception messages
        will print to the console only. Exceptions will still display in the
        browser with a generic error message. For now, the exception type and
        traceback show in the browser also, but they will be removed in the
        future.
    """,
    default_val=True,
    type_=bool,
    scriptable=True,
)

_create_option(
    "client.toolbarMode",
    description="""
        Change the visibility of items in the toolbar, options menu,
        and settings dialog (top right of the app).

        Allowed values:
        * "auto"      : Show the developer options if the app is accessed through
                        localhost or through Streamlit Community Cloud as a developer.
                        Hide them otherwise.
        * "developer" : Show the developer options.
        * "viewer"    : Hide the developer options.
        * "minimal"   : Show only options set externally (e.g. through
                        Streamlit Community Cloud) or through st.set_page_config.
                        If there are no options left, hide the menu.
    """,
    default_val="auto",
    type_=str,
    scriptable=True,
)

_create_option(
    "client.showSidebarNavigation",
    description="""
        Controls whether to display the default sidebar page navigation in a
        multi-page app. This only applies when app's pages are defined by the
        `pages/` directory.
    """,
    default_val=True,
    type_=bool,
    scriptable=True,
)

_create_option(
    "client.hideTopDecoration",
    description="""
        Controls whether to hide the top decoration in the app.
    """,
    default_val=False,
    type_=bool,
    scriptable=True,
)

# Config Section: Runner #

_create_section("runner", "Settings for how Streamlit executes your script")

_create_option(
    "runner.magicEnabled",
    description="""
        Allows you to type a variable or string by itself in a single line of
        Python code to write it to the app.
    """,
    default_val=True,
    type_=bool,
)

_create_option(
    "runner.postScriptGC",
    description="""
        Run the Python Garbage Collector after each script execution. This
        can help avoid excess memory use in Streamlit apps, but could
        introduce delay in rerunning the app script for high-memory-use
        applications.
    """,
    default_val=True,
    type_=bool,
    visibility="hidden",
)

_create_option(
    "runner.fastReruns",
    description="""
        Handle script rerun requests immediately, rather than waiting for script
        execution to reach a yield point. This makes Streamlit much more
        responsive to user interaction, but it can lead to race conditions in
        apps that mutate session_state data outside of explicit session_state
        assignment statements.
    """,
    default_val=True,
    type_=bool,
)

_create_option(
    "runner.enforceSerializableSessionState",
    description="""
        Raise an exception after adding unserializable data to Session State.
        Some execution environments may require serializing all data in Session
        State, so it may be useful to detect incompatibility during development,
        or when the execution environment will stop supporting it in the future.
    """,
    default_val=False,
    type_=bool,
)

_create_option(
    "runner.enumCoercion",
    description="""
        Adjust how certain 'options' widgets like radio, selectbox, and
        multiselect coerce Enum members when the Enum class gets re-defined
        during a script re-run. For more information, check out the docs:
        https://docs.streamlit.io/develop/concepts/design/custom-classes#enums

        Allowed values:
        * "off": Disables Enum coercion.
        * "nameOnly": Enum classes can be coerced if their member names match.
        * "nameAndValue": Enum classes can be coerced if their member names AND
          member values match.
    """,
    default_val="nameOnly",
    type_=str,
)

# Config Section: Server #

_create_section("server", "Settings for the Streamlit server")

_create_option(
    "server.folderWatchBlacklist",
    description="""
        List of folders that should not be watched for changes.

        Relative paths will be taken as relative to the current working directory.

        Example: ['/home/user1/env', 'relative/path/to/folder']
    """,
    default_val=[],
)

_create_option(
    "server.fileWatcherType",
    description="""
        Change the type of file watcher used by Streamlit, or turn it off
        completely.

        Allowed values:
        * "auto"     : Streamlit will attempt to use the watchdog module, and
                       falls back to polling if watchdog is not available.
        * "watchdog" : Force Streamlit to use the watchdog module.
        * "poll"     : Force Streamlit to always use polling.
        * "none"     : Streamlit will not watch files.
    """,
    default_val="auto",
    type_=str,
)


@_create_option("server.cookieSecret", type_=str, sensitive=True)
@util.memoize
def _server_cookie_secret() -> str:
    """Symmetric key used to produce signed cookies. If deploying on multiple
    replicas, this should be set to the same value across all replicas to ensure
    they all share the same secret.

    Default: randomly generated secret key.
    """
    return secrets.token_hex()


@_create_option("server.headless", type_=bool)
def _server_headless() -> bool:
    """If false, will attempt to open a browser window on start.

    Default: false unless (1) we are on a Linux box where DISPLAY is unset, or
    (2) we are running in the Streamlit Atom plugin.
    """
    if env_util.IS_LINUX_OR_BSD and not os.getenv("DISPLAY"):
        # We're running in Linux and DISPLAY is unset
        return True

    if os.getenv("IS_RUNNING_IN_STREAMLIT_EDITOR_PLUGIN") is not None:
        # We're running within the Streamlit Atom plugin
        return True

    return False


_create_option(
    "server.runOnSave",
    description="""
        Automatically rerun script when the file is modified on disk.
    """,
    default_val=False,
    type_=bool,
)

_create_option(
    "server.allowRunOnSave",
    description="""
        Allows users to automatically rerun when app is updated.
    """,
    visibility="hidden",
    default_val=True,
    type_=bool,
)


@_create_option("server.address")
def _server_address() -> str | None:
    """The address where the server will listen for client and browser
    connections. Use this if you want to bind the server to a specific address.
    If set, the server will only be accessible from this address, and not from
    any aliases (like localhost).

    Default: (unset)
    """
    return None


_create_option(
    "server.port",
    description="""
        The port where the server will listen for browser connections.

        Don't use port 3000 which is reserved for internal development.
    """,
    default_val=8501,
    type_=int,
)

_create_option(
    "server.scriptHealthCheckEnabled",
    visibility="hidden",
    description="""
        Flag for enabling the script health check endpoint. It's used for checking if
        a script loads successfully. On success, the endpoint will return a 200
        HTTP status code. On failure, the endpoint will return a 503 HTTP status code.

        Note: This is an experimental Streamlit internal API. The API is subject
        to change anytime so this should be used at your own risk
    """,
    default_val=False,
    type_=bool,
)

_create_option(
    "server.baseUrlPath",
    description="""
        The base path for the URL where Streamlit should be served from.
    """,
    default_val="",
    type_=str,
)

# TODO: Rename to server.enableCorsProtection.
_create_option(
    "server.enableCORS",
    description="""
        Enables support for Cross-Origin Resource Sharing (CORS) protection, for
        added security.

        Due to conflicts between CORS and XSRF, if `server.enableXsrfProtection` is
        on and `server.enableCORS` is off at the same time, we will prioritize
        `server.enableXsrfProtection`.
    """,
    default_val=True,
    type_=bool,
)


_create_option(
    "server.enableXsrfProtection",
    description="""
        Enables support for Cross-Site Request Forgery (XSRF) protection, for
        added security.

        Due to conflicts between CORS and XSRF, if `server.enableXsrfProtection` is
        on and `server.enableCORS` is off at the same time, we will prioritize
        `server.enableXsrfProtection`.
    """,
    default_val=True,
    type_=bool,
)

_create_option(
    "server.maxUploadSize",
    description="""
        Max size, in megabytes, for files uploaded with the file_uploader.
    """,
    default_val=200,  # If this default is changed, please also update the docstring for `DeltaGenerator.file_uploader`.
    type_=int,
)

_create_option(
    "server.maxMessageSize",
    description="""
        Max size, in megabytes, of messages that can be sent via the WebSocket
        connection.
    """,
    default_val=200,
    type_=int,
)

_create_option(
    "server.enableArrowTruncation",
    description="""
        Enable automatically truncating all data structures that get serialized into Arrow (e.g. DataFrames)
        to ensure that the size is under `server.maxMessageSize`.
    """,
    visibility="hidden",
    default_val=False,
    scriptable=True,
    type_=bool,
)

_create_option(
    "server.enableWebsocketCompression",
    description="""
        Enables support for websocket compression.
    """,
    default_val=False,
    type_=bool,
)

_create_option(
    "server.enableStaticServing",
    description="""
        Enable serving files from a `static` directory in the running app's
        directory.
    """,
    default_val=False,
    type_=bool,
)

_create_option(
    "server.disconnectedSessionTTL",
    description="""
        TTL in seconds for sessions whose websockets have been disconnected. The server
        may choose to clean up session state, uploaded files, etc for a given session
        with no active websocket connection at any point after this time has passed.
    """,
    default_val=120,
    type_=int,
)

# Config Section: Browser #

_create_section("browser", "Configuration of non-UI browser options.")


_create_option(
    "browser.serverAddress",
    description="""
        Internet address where users should point their browsers in order to
        connect to the app. Can be IP address or DNS name and path.

        This is used to:
        - Set the correct URL for CORS and XSRF protection purposes.
        - Show the URL on the terminal
        - Open the browser
    """,
    default_val="localhost",
    type_=str,
)


_create_option(
    "browser.gatherUsageStats",
    description="""
        Whether to send usage statistics to Streamlit.
    """,
    default_val=True,
    type_=bool,
)


@_create_option("browser.serverPort", type_=int)
def _browser_server_port() -> int:
    """Port where users should point their browsers in order to connect to the
    app.

    This is used to:
    - Set the correct URL for XSRF protection purposes.
    - Show the URL on the terminal (part of `streamlit run`).
    - Open the browser automatically (part of `streamlit run`).

    This option is for advanced use cases. To change the port of your app, use
    `server.Port` instead. Don't use port 3000 which is reserved for internal
    development.

    Default: whatever value is set in server.port.
    """
    return int(get_option("server.port"))


_SSL_PRODUCTION_WARNING = [
    "DO NOT USE THIS OPTION IN A PRODUCTION ENVIRONMENT. It has not gone through "
    "security audits or performance tests. For the production environment, "
    "we recommend performing SSL termination by the load balancer or the reverse proxy."
]

_create_option(
    "server.sslCertFile",
    description=(
        f"""
        Server certificate file for connecting via HTTPS.
        Must be set at the same time as "server.sslKeyFile".

        {_SSL_PRODUCTION_WARNING}
        """
    ),
)

_create_option(
    "server.sslKeyFile",
    description=(
        f"""
        Cryptographic key file for connecting via HTTPS.
        Must be set at the same time as "server.sslCertFile".

        {_SSL_PRODUCTION_WARNING}
        """
    ),
)

# Config Section: UI #

_create_section("ui", "Configuration of UI elements displayed in the browser.")

_create_option(
    "ui.hideTopBar",
    description="""
        Flag to hide most of the UI elements found at the top of a Streamlit app.

        NOTE: This does *not* hide the main menu in the top-right of an app.
    """,
    default_val=False,
    type_=bool,
    visibility="hidden",
)


# Config Section: Mapbox #

_create_section("mapbox", "Mapbox configuration that is being used by DeckGL.")

_create_option(
    "mapbox.token",
    description="""
        Configure Streamlit to use a custom Mapbox
        token for elements like st.pydeck_chart and st.map.
        To get a token for yourself, create an account at
        https://mapbox.com. It's free (for moderate usage levels)!
    """,
    default_val="",
    sensitive=True,
)


# Config Section: Magic #

_create_section("magic", "Settings for how Streamlit pre-processes your script")

_create_option(
    "magic.displayRootDocString",
    description="""
        Streamlit's "magic" parser typically skips strings that appear to be
        docstrings. When this flag is set to True, Streamlit will instead display
        the root-level docstring in the app, just like any other magic string.
        This is useful for things like notebooks.
    """,
    visibility="hidden",
    default_val=False,
    type_=bool,
)

_create_option(
    "magic.displayLastExprIfNoSemicolon",
    description="""
        Make Streamlit's "magic" parser always display the last expression in the
        root file if it has no semicolon at the end. This matches the behavior of
        Jupyter notebooks, for example.
    """,
    visibility="hidden",
    default_val=False,
    type_=bool,
)


# Config Section: Custom Theme #

_create_section("theme", "Settings to define a custom theme for your Streamlit app.")

_create_option(
    "theme.base",
    description="""
        The preset Streamlit theme that your custom theme inherits from.
        One of "light" or "dark".
    """,
)

_create_option(
    "theme.primaryColor",
    description="Primary accent color for interactive elements.",
)

_create_option(
    "theme.backgroundColor",
    description="Background color for the main content area.",
)

_create_option(
    "theme.secondaryBackgroundColor",
    description="Background color used for the sidebar and most interactive widgets.",
)

_create_option(
    "theme.textColor",
    description="Color used for almost all text.",
)

_create_option(
    "theme.font",
    description="""
        Font family for all text in the app, except code blocks. One of "sans serif",
        "serif", or "monospace".
    """,
)

_create_option(
<<<<<<< HEAD
    "theme.sidebarBackgroundColor",
    description="""
        Primary background color of the sidebar
    """,
)

_create_option(
    "theme.sidebarSecondaryBackgroundColor",
    description="""
        Secondary background color of the sidebar
    """,
)

=======
    "theme.roundedness",
    description="""
        The roundness of the corners for most UI elements. Can be between 0 and 1,
        where 0 is no-roundness and 1 is maximum roundness.
    """,
    type_=float,
)

_create_option(
    "theme.linkColor",
    description="""
        The color of links in the app.
    """,
)

_create_option(
    "theme.bodyFont",
    description="""
        The font family for the body text in the app.
    """,
)

_create_option(
    "theme.codeFont",
    description="""
        The font family for code (monospace) in the app.
    """,
)

_create_option(
    "theme.headingFont",
    description="""
        The font family for headings in the app.
    """,
)

_create_option(
    "theme.spacing",
    description="""""",
    type_=float,
)

_create_option(
    "theme.fontSize",
    description="""
        The base font size in pixels.
    """,
    type_=int,
)

>>>>>>> d929e9d3
# Config Section: Secrets #

_create_section("secrets", "Secrets configuration.")

_create_option(
    "secrets.files",
    description="""
        List of locations where secrets are searched. An entry can be a path to a
        TOML file or directory path where Kubernetes style secrets are saved.
        Order is important, import is first to last, so secrets in later files
        will take precedence over earlier ones.
    """,
    default_val=[
        # NOTE: The order here is important! Project-level secrets should overwrite global
        # secrets.
        file_util.get_streamlit_file_path("secrets.toml"),
        file_util.get_project_streamlit_file_path("secrets.toml"),
    ],
)


def get_where_defined(key: str) -> str:
    """Indicate where (e.g. in which file) this option was defined.

    Parameters
    ----------
    key : str
        The config option key of the form "section.optionName"

    """
    with _config_lock:
        config_options = get_config_options()

        if key not in config_options:
            raise RuntimeError('Config key "%s" not defined.' % key)
        return config_options[key].where_defined


def _is_unset(option_name: str) -> bool:
    """Check if a given option has not been set by the user.

    Parameters
    ----------
    option_name : str
        The option to check


    Returns
    -------
    bool
        True if the option has not been set by the user.

    """
    return get_where_defined(option_name) == ConfigOption.DEFAULT_DEFINITION


def is_manually_set(option_name: str) -> bool:
    """Check if a given option was actually defined by the user.

    Parameters
    ----------
    option_name : str
        The option to check


    Returns
    -------
    bool
        True if the option has been set by the user.

    """
    return get_where_defined(option_name) not in (
        ConfigOption.DEFAULT_DEFINITION,
        ConfigOption.STREAMLIT_DEFINITION,
    )


def show_config() -> None:
    """Print all config options to the terminal."""
    with _config_lock:
        assert (
            _config_options is not None
        ), "_config_options should always be populated here."
        config_util.show_config(_section_descriptions, _config_options)


# Load Config Files #


def _set_option(key: str, value: Any, where_defined: str) -> None:
    """Set a config option by key / value pair.

    This function assumes that the _config_options dictionary has already been
    populated and thus should only be used within this file and by tests.

    Parameters
    ----------
    key : str
        The key of the option, like "logger.level".
    value
        The value of the option.
    where_defined : str
        Tells the config system where this was set.

    """
    assert (
        _config_options is not None
    ), "_config_options should always be populated here."
    if key not in _config_options:
        # Import logger locally to prevent circular references
        from streamlit.logger import get_logger

        LOGGER = get_logger(__name__)

        LOGGER.warning(
            f'"{key}" is not a valid config option. If you previously had this config option set, it may have been removed.'
        )

    else:
        _config_options[key].set_value(value, where_defined)


def _update_config_with_sensitive_env_var(config_options: dict[str, ConfigOption]):
    """Update the config system by parsing the environment variable.

    This should only be called from get_config_options.
    """
    for opt_name, opt_val in config_options.items():
        if not opt_val.sensitive:
            continue
        env_var_value = os.environ.get(opt_val.env_var)
        if env_var_value is None:
            continue
        _set_option(opt_name, env_var_value, _DEFINED_BY_ENV_VAR)


def _update_config_with_toml(raw_toml: str, where_defined: str) -> None:
    """Update the config system by parsing this string.

    This should only be called from get_config_options.

    Parameters
    ----------
    raw_toml : str
        The TOML file to parse to update the config values.
    where_defined : str
        Tells the config system where this was set.

    """
    import toml

    parsed_config_file = toml.loads(raw_toml)

    for section, options in parsed_config_file.items():
        for name, value in options.items():
            value = _maybe_read_env_variable(value)
            _set_option(f"{section}.{name}", value, where_defined)


def _maybe_read_env_variable(value: Any) -> Any:
    """If value is "env:foo", return value of environment variable "foo".

    If value is not in the shape above, returns the value right back.

    Parameters
    ----------
    value : any
        The value to check

    Returns
    -------
    any
        Either returns value right back, or the value of the environment
        variable.

    """
    if isinstance(value, str) and value.startswith("env:"):
        var_name = value[len("env:") :]
        env_var = os.environ.get(var_name)

        if env_var is None:
            # Import logger locally to prevent circular references
            from streamlit.logger import get_logger

            LOGGER = get_logger(__name__)

            LOGGER.error("No environment variable called %s" % var_name)
        else:
            return _maybe_convert_to_number(env_var)

    return value


def _maybe_convert_to_number(v: Any) -> Any:
    """Convert v to int or float, or leave it as is."""
    try:
        return int(v)
    except Exception:
        pass

    try:
        return float(v)
    except Exception:
        pass

    return v


# Allow outside modules to wait for the config file to be parsed before doing
# something.
_on_config_parsed = Signal(doc="Emitted when the config file is parsed.")

CONFIG_FILENAMES = [
    file_util.get_streamlit_file_path("config.toml"),
    file_util.get_project_streamlit_file_path("config.toml"),
]


def get_config_options(
    force_reparse=False, options_from_flags: dict[str, Any] | None = None
) -> dict[str, ConfigOption]:
    """Create and return a dict mapping config option names to their values,
    returning a cached dict if possible.

    Config option values are sourced from the following locations. Values
    set in locations further down the list overwrite those set earlier.
      1. default values defined in this file
      2. the global `~/.streamlit/config.toml` file
      3. per-project `$CWD/.streamlit/config.toml` files
      4. environment variables such as `STREAMLIT_SERVER_PORT`
      5. command line flags passed to `streamlit run`

    Parameters
    ----------
    force_reparse : bool
        Force config files to be parsed so that we pick up any changes to them.

    options_from_flags : dict[str, any] or None
        Config options that we received via CLI flag.

    Returns
    -------
    dict[str, ConfigOption]
        An ordered dict that maps config option names to their values.
    """
    global _config_options

    if not options_from_flags:
        options_from_flags = {}

    # Avoid grabbing the lock in the case where there's nothing for us to do.
    config_options = _config_options
    if config_options and not force_reparse:
        return config_options

    with _config_lock:
        # Short-circuit if config files were parsed while we were waiting on
        # the lock.
        if _config_options and not force_reparse:
            return _config_options

        old_options = _config_options
        _config_options = copy.deepcopy(_config_options_template)

        # Values set in files later in the CONFIG_FILENAMES list overwrite those
        # set earlier.
        for filename in CONFIG_FILENAMES:
            if not os.path.exists(filename):
                continue

            with open(filename, encoding="utf-8") as input:
                file_contents = input.read()

            _update_config_with_toml(file_contents, filename)

        _update_config_with_sensitive_env_var(_config_options)

        for opt_name, opt_val in options_from_flags.items():
            _set_option(opt_name, opt_val, _DEFINED_BY_FLAG)

        if old_options and config_util.server_option_changed(
            old_options, _config_options
        ):
            # Import logger locally to prevent circular references.
            from streamlit.logger import get_logger

            LOGGER = get_logger(__name__)
            LOGGER.warning(
                "An update to the [server] config option section was detected."
                " To have these changes be reflected, please restart streamlit."
            )

        _on_config_parsed.send()
        return _config_options


def _check_conflicts() -> None:
    # Node-related conflicts

    # When using the Node server, we must always connect to 8501 (this is
    # hard-coded in JS). Otherwise, the browser would decide what port to
    # connect to based on window.location.port, which in dev is going to
    # be (3000)

    # Import logger locally to prevent circular references
    from streamlit.logger import get_logger

    LOGGER = get_logger(__name__)

    if get_option("global.developmentMode"):
        assert _is_unset(
            "server.port"
        ), "server.port does not work when global.developmentMode is true."

        assert _is_unset(
            "browser.serverPort"
        ), "browser.serverPort does not work when global.developmentMode is true."

    # XSRF conflicts
    if get_option("server.enableXsrfProtection"):
        if not get_option("server.enableCORS") or get_option("global.developmentMode"):
            LOGGER.warning(
                """
Warning: the config option 'server.enableCORS=false' is not compatible with 'server.enableXsrfProtection=true'.
As a result, 'server.enableCORS' is being overridden to 'true'.

More information:
In order to protect against CSRF attacks, we send a cookie with each request.
To do so, we must specify allowable origins, which places a restriction on
cross-origin resource sharing.

If cross origin resource sharing is required, please disable server.enableXsrfProtection.
            """
            )


def _set_development_mode() -> None:
    development.is_development_mode = get_option("global.developmentMode")


def on_config_parsed(
    func: Callable[[], None], force_connect=False, lock=False
) -> Callable[[], bool]:
    """Wait for the config file to be parsed then call func.

    If the config file has already been parsed, just calls func immediately
    unless force_connect is set.

    Parameters
    ----------
    func : Callable[[], None]
        A function to run on config parse.

    force_connect : bool
        Wait until the next config file parse to run func, even if config files
        have already been parsed.

    lock : bool
        If set, grab _config_lock before running func.

    Returns
    -------
    Callable[[], bool]
        A function that the caller can use to deregister func.
    """

    # We need to use the same receiver when we connect or disconnect on the
    # Signal. If we don't do this, then the registered receiver won't be released
    # leading to a memory leak because the Signal will keep a reference of the
    # callable argument. When the callable argument is an object method, then
    # the reference to that object won't be released.
    def receiver(_):
        return func_with_lock()

    def disconnect():
        return _on_config_parsed.disconnect(receiver)

    def func_with_lock():
        if lock:
            with _config_lock:
                func()
        else:
            func()

    if force_connect or not _config_options:
        # weak=False so that we have control of when the on_config_parsed
        # callback is deregistered.
        _on_config_parsed.connect(receiver, weak=False)
    else:
        func_with_lock()

    return disconnect


# Run _check_conflicts only once the config file is parsed in order to avoid
# loops. We also need to grab the lock when running _check_conflicts since it
# may edit config options based on the values of other config options.
on_config_parsed(_check_conflicts, lock=True)
on_config_parsed(_set_development_mode)<|MERGE_RESOLUTION|>--- conflicted
+++ resolved
@@ -993,21 +993,6 @@
 )
 
 _create_option(
-<<<<<<< HEAD
-    "theme.sidebarBackgroundColor",
-    description="""
-        Primary background color of the sidebar
-    """,
-)
-
-_create_option(
-    "theme.sidebarSecondaryBackgroundColor",
-    description="""
-        Secondary background color of the sidebar
-    """,
-)
-
-=======
     "theme.roundedness",
     description="""
         The roundness of the corners for most UI elements. Can be between 0 and 1,
@@ -1058,7 +1043,20 @@
     type_=int,
 )
 
->>>>>>> d929e9d3
+_create_option(
+    "theme.sidebarBackgroundColor",
+    description="""
+        Primary background color of the sidebar
+    """,
+)
+
+_create_option(
+    "theme.sidebarSecondaryBackgroundColor",
+    description="""
+        Secondary background color of the sidebar
+    """,
+)
+
 # Config Section: Secrets #
 
 _create_section("secrets", "Secrets configuration.")
