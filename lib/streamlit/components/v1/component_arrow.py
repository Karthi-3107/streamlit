# Copyright (c) Streamlit Inc. (2018-2022) Snowflake Inc. (2022)
#
# Licensed under the Apache License, Version 2.0 (the "License");
# you may not use this file except in compliance with the License.
# You may obtain a copy of the License at
#
#     http://www.apache.org/licenses/LICENSE-2.0
#
# Unless required by applicable law or agreed to in writing, software
# distributed under the License is distributed on an "AS IS" BASIS,
# WITHOUT WARRANTIES OR CONDITIONS OF ANY KIND, either express or implied.
# See the License for the specific language governing permissions and
# limitations under the License.

"""Data marshalling utilities for ArrowTable protobufs, which are used by
CustomComponent for dataframe serialization.
"""

from __future__ import annotations

from typing import Any

import pandas as pd

from streamlit import type_util
from streamlit.elements.lib import pandas_styler_utils
from streamlit.proto.Components_pb2 import ArrowTable as ArrowTableProto


def marshall(
    proto: ArrowTableProto, data: Any, default_uuid: str | None = None
) -> None:
    """Marshall data into an ArrowTable proto.

    Parameters
    ----------
    proto : proto.ArrowTable
        Output. The protobuf for a Streamlit ArrowTable proto.

    data : pandas.DataFrame, pandas.Styler, numpy.ndarray, Iterable, dict, or None
        Something that is or can be converted to a dataframe.

    """
    if type_util.is_pandas_styler(data):
        pandas_styler_utils.marshall_styler(proto, data, default_uuid)  # type: ignore

    df = type_util.convert_anything_to_df(data)
    _marshall_index(proto, df.index)
    _marshall_columns(proto, df.columns)
    _marshall_data(proto, df)


def _marshall_index(proto: ArrowTableProto, index: pd.Index) -> None:
    """Marshall pandas.DataFrame index into an ArrowTable proto.

    Parameters
    ----------
    proto : proto.ArrowTable
        Output. The protobuf for a Streamlit ArrowTable proto.

    index : pd.Index
        Index to use for resulting frame.
        Will default to RangeIndex (0, 1, 2, ..., n) if no index is provided.

    """
    index = map(type_util.maybe_tuple_to_list, index.values)
    index_df = pd.DataFrame(index)
    proto.index = type_util.data_frame_to_bytes(index_df)


def _marshall_columns(proto: ArrowTableProto, columns: pd.Series) -> None:
    """Marshall pandas.DataFrame columns into an ArrowTable proto.

    Parameters
    ----------
    proto : proto.ArrowTable
        Output. The protobuf for a Streamlit ArrowTable proto.

    columns : Series
        Column labels to use for resulting frame.
        Will default to RangeIndex (0, 1, 2, ..., n) if no column labels are provided.

    """
    columns = map(type_util.maybe_tuple_to_list, columns.values)
    columns_df = pd.DataFrame(columns)
    proto.columns = type_util.data_frame_to_bytes(columns_df)


def _marshall_data(proto: ArrowTableProto, df: pd.DataFrame) -> None:
    """Marshall pandas.DataFrame data into an ArrowTable proto.

    Parameters
    ----------
    proto : proto.ArrowTable
        Output. The protobuf for a Streamlit ArrowTable proto.

    df : pandas.DataFrame
        A dataframe to marshall.

    """
    proto.data = type_util.data_frame_to_bytes(df)


def arrow_proto_to_dataframe(proto: ArrowTableProto) -> pd.DataFrame:
    """Convert ArrowTable proto to pandas.DataFrame.

    Parameters
    ----------
    proto : proto.ArrowTable
        Output. pandas.DataFrame

    """
<<<<<<< HEAD
    if _is_pyarrow_version_less_than("14.0.1"):
=======
    if type_util.is_pyarrow_version_less_than("14.0.1"):
>>>>>>> 59b2f4fd
        raise RuntimeError(
            "The installed pyarrow version is not compatible with this component. "
            "Please upgrade to 14.0.1 or higher: pip install -U pyarrow"
        )

<<<<<<< HEAD
    data = _pybytes_to_dataframe(proto.data)
    index = _pybytes_to_dataframe(proto.index)
    columns = _pybytes_to_dataframe(proto.columns)

    return pd.DataFrame(
        data.values, index=index.values.T.tolist(), columns=columns.values.T.tolist()
    )


def _pybytes_to_dataframe(source):
    """Convert pybytes to pandas.DataFrame.

    Parameters
    ----------
    source : pybytes
        Will default to RangeIndex (0, 1, 2, ..., n) if no `index` or `columns` are provided.

    """
    reader = pa.RecordBatchStreamReader(source)
    return reader.read_pandas()


def _is_pyarrow_version_less_than(v: str) -> bool:
    """Return True if the current Pyarrow version is less than the input version.
    Parameters
    ----------
    v : str
        Version string, e.g. "0.25.0"
    Returns
    -------
    bool
    """
    from packaging import version

    return version.parse(pa.__version__) < version.parse(v)
=======
    data = type_util.bytes_to_data_frame(proto.data)
    index = type_util.bytes_to_data_frame(proto.index)
    columns = type_util.bytes_to_data_frame(proto.columns)

    return pd.DataFrame(
        data.values, index=index.values.T.tolist(), columns=columns.values.T.tolist()
    )
>>>>>>> 59b2f4fd
<|MERGE_RESOLUTION|>--- conflicted
+++ resolved
@@ -110,58 +110,16 @@
         Output. pandas.DataFrame
 
     """
-<<<<<<< HEAD
-    if _is_pyarrow_version_less_than("14.0.1"):
-=======
     if type_util.is_pyarrow_version_less_than("14.0.1"):
->>>>>>> 59b2f4fd
         raise RuntimeError(
             "The installed pyarrow version is not compatible with this component. "
             "Please upgrade to 14.0.1 or higher: pip install -U pyarrow"
         )
 
-<<<<<<< HEAD
-    data = _pybytes_to_dataframe(proto.data)
-    index = _pybytes_to_dataframe(proto.index)
-    columns = _pybytes_to_dataframe(proto.columns)
-
-    return pd.DataFrame(
-        data.values, index=index.values.T.tolist(), columns=columns.values.T.tolist()
-    )
-
-
-def _pybytes_to_dataframe(source):
-    """Convert pybytes to pandas.DataFrame.
-
-    Parameters
-    ----------
-    source : pybytes
-        Will default to RangeIndex (0, 1, 2, ..., n) if no `index` or `columns` are provided.
-
-    """
-    reader = pa.RecordBatchStreamReader(source)
-    return reader.read_pandas()
-
-
-def _is_pyarrow_version_less_than(v: str) -> bool:
-    """Return True if the current Pyarrow version is less than the input version.
-    Parameters
-    ----------
-    v : str
-        Version string, e.g. "0.25.0"
-    Returns
-    -------
-    bool
-    """
-    from packaging import version
-
-    return version.parse(pa.__version__) < version.parse(v)
-=======
     data = type_util.bytes_to_data_frame(proto.data)
     index = type_util.bytes_to_data_frame(proto.index)
     columns = type_util.bytes_to_data_frame(proto.columns)
 
     return pd.DataFrame(
         data.values, index=index.values.T.tolist(), columns=columns.values.T.tolist()
-    )
->>>>>>> 59b2f4fd
+    )