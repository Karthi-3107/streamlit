--- conflicted
+++ resolved
@@ -1004,27 +1004,23 @@
             its contents according to the plotting library.
 
         use_container_width : bool
-<<<<<<< HEAD
-            If True, set the chart width to the column width. This takes
-            precedence over the width argument.
+            Whether to override ``width`` with the width of the parent
+            container. If ``use_container_width`` is ``False`` (default),
+            Streamlit sets the chart's width according to ``width``. If
+            ``use_container_width`` is ``True``, Streamlit sets the width of
+            the chart to match the width of the parent container.
+
         stack : bool, "normalize", "zero", "center"
             Determines how the bars are stacked:
             - True: Stacks the bars on top of each other (default).
             - "normalize": Stacks and normalizes the bars to 100%.
             - "zero": Stacks the bars with the baseline set to 0.
             - "center": Stacks the bars with the baseline set to the center of the bars.
+
         horizontal : bool
             Determines the orientation of the chart:
             - True: Displays the chart horizontally, with the x-axis and y-axis swapped.
             - False: Displays the chart vertically (default).
-
-=======
-            Whether to override ``width`` with the width of the parent
-            container. If ``use_container_width`` is ``False`` (default),
-            Streamlit sets the chart's width according to ``width``. If
-            ``use_container_width`` is ``True``, Streamlit sets the width of
-            the chart to match the width of the parent container.
->>>>>>> 86a4c096
 
         Examples
         --------
