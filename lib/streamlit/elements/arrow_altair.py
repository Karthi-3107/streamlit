# Copyright (c) Streamlit Inc. (2018-2022) Snowflake Inc. (2022-2024)
#
# Licensed under the Apache License, Version 2.0 (the "License");
# you may not use this file except in compliance with the License.
# You may obtain a copy of the License at
#
#     http://www.apache.org/licenses/LICENSE-2.0
#
# Unless required by applicable law or agreed to in writing, software
# distributed under the License is distributed on an "AS IS" BASIS,
# WITHOUT WARRANTIES OR CONDITIONS OF ANY KIND, either express or implied.
# See the License for the specific language governing permissions and
# limitations under the License.

"""A Python wrapper around Altair.
Altair is a Python visualization library based on Vega-Lite,
a nice JSON schema for expressing graphs and charts.
"""
from __future__ import annotations

import hashlib
from contextlib import nullcontext
from datetime import date
from enum import Enum
<<<<<<< HEAD
from typing import (
    TYPE_CHECKING,
    Any,
    Callable,
    Collection,
    Dict,
    List,
    Sequence,
    Tuple,
    Union,
    cast,
)

import pandas as pd
from pandas.api.types import infer_dtype, is_integer_dtype
from typing_extensions import Literal
=======
from typing import TYPE_CHECKING, Any, Collection, Literal, Sequence, cast
>>>>>>> c6ba9619

import streamlit.elements.arrow_vega_lite as arrow_vega_lite
from streamlit import type_util
from streamlit.color_util import (
    Color,
    is_color_like,
    is_color_tuple_like,
    is_hex_color_like,
    to_css_color,
)
from streamlit.constants import ON_SELECTION_IGNORE
from streamlit.elements.altair_utils import AddRowsMetadata
from streamlit.elements.arrow import Data
from streamlit.elements.utils import last_index_for_melted_dataframes
from streamlit.errors import Error, StreamlitAPIException
from streamlit.proto.ArrowVegaLiteChart_pb2 import (
    ArrowVegaLiteChart as ArrowVegaLiteChartProto,
)
from streamlit.runtime.metrics_util import gather_metrics

if TYPE_CHECKING:
    import altair as alt
    import pandas as pd

    from streamlit.delta_generator import DeltaGenerator


class ChartType(Enum):
    AREA = {"mark_type": "area"}
    BAR = {"mark_type": "bar"}
    LINE = {"mark_type": "line"}
    SCATTER = {"mark_type": "circle"}


# Color and size legends need different title paddings in order for them
# to be vertically aligned.
#
# NOTE: I don't think it's possible to *perfectly* align the size and
# color legends in all instances, since the "size" circles vary in size based
# on the data, and their container is top-aligned with the color container. But
# through trial-and-error I found this value to be a good enough middle ground.
# See e2e/scripts/st_arrow_scatter_chart.py for some alignment tests.
#
# NOTE #2: In theory, we could move COLOR_LEGEND_SETTINGS into
# ArrowVegaLiteChart/CustomTheme.tsx, but this would impact existing behavior.
# (See https://github.com/streamlit/streamlit/pull/7164#discussion_r1307707345)
COLOR_LEGEND_SETTINGS = dict(titlePadding=5, offset=5, orient="bottom")
SIZE_LEGEND_SETTINGS = dict(titlePadding=0.5, offset=5, orient="bottom")

# User-readable names to give the index and melted columns.
SEPARATED_INDEX_COLUMN_TITLE = "index"
MELTED_Y_COLUMN_TITLE = "value"
MELTED_COLOR_COLUMN_TITLE = "color"

# Crazy internal (non-user-visible) names for the index and melted columns, in order to
# avoid collision with existing column names. The suffix below was generated with an
# online random number generator. Rationale: because it makes it even less likely to
# lead to a conflict than something that's human-readable (like "--streamlit-fake-field"
# or something).
PROTECTION_SUFFIX = "--p5bJXXpQgvPz6yvQMFiy"
SEPARATED_INDEX_COLUMN_NAME = SEPARATED_INDEX_COLUMN_TITLE + PROTECTION_SUFFIX
MELTED_Y_COLUMN_NAME = MELTED_Y_COLUMN_TITLE + PROTECTION_SUFFIX
MELTED_COLOR_COLUMN_NAME = MELTED_COLOR_COLUMN_TITLE + PROTECTION_SUFFIX

# Name we use for a column we know doesn't exist in the data, to address a Vega-Lite rendering bug
# where empty charts need x, y encodings set in order to take up space.
NON_EXISTENT_COLUMN_NAME = "DOES_NOT_EXIST" + PROTECTION_SUFFIX


class ArrowAltairMixin:
    @gather_metrics("line_chart")
    def line_chart(
        self,
        data: Data = None,
        *,
        x: str | None = None,
        y: str | Sequence[str] | None = None,
        color: str | Color | list[Color] | None = None,
        width: int = 0,
        height: int = 0,
        use_container_width: bool = True,
        on_selection: Union[str, Callable[..., None], True, False, None] = None,
        key: str = "",
    ) -> DeltaGenerator:
        """Display a line chart.

        This is syntax-sugar around ``st.altair_chart``. The main difference
        is this command uses the data's own column and indices to figure out
        the chart's spec. As a result this is easier to use for many "just plot
        this" scenarios, while being less customizable.

        If ``st.line_chart`` does not guess the data specification
        correctly, try specifying your desired chart using ``st.altair_chart``.

        Parameters
        ----------
        data : pandas.DataFrame, pandas.Styler, pyarrow.Table, numpy.ndarray, pyspark.sql.DataFrame, snowflake.snowpark.dataframe.DataFrame, snowflake.snowpark.table.Table, Iterable, dict or None
            Data to be plotted.

        x : str or None
            Column name to use for the x-axis. If None, uses the data index for the x-axis.

        y : str, Sequence of str, or None
            Column name(s) to use for the y-axis. If a Sequence of strings,
            draws several series on the same chart by melting your wide-format
            table into a long-format table behind the scenes. If None, draws
            the data of all remaining columns as data series.

        color : str, tuple, Sequence of str, Sequence of tuple, or None
            The color to use for different lines in this chart.

            For a line chart with just one line, this can be:

            * None, to use the default color.
            * A hex string like "#ffaa00" or "#ffaa0088".
            * An RGB or RGBA tuple with the red, green, blue, and alpha
              components specified as ints from 0 to 255 or floats from 0.0 to
              1.0.

            For a line chart with multiple lines, where the dataframe is in
            long format (that is, y is None or just one column), this can be:

            * None, to use the default colors.
            * The name of a column in the dataset. Data points will be grouped
              into lines of the same color based on the value of this column.
              In addition, if the values in this column match one of the color
              formats above (hex string or color tuple), then that color will
              be used.

              For example: if the dataset has 1000 rows, but this column only
              contains the values "adult", "child", and "baby", then those 1000
              datapoints will be grouped into three lines whose colors will be
              automatically selected from the default palette.

              But, if for the same 1000-row dataset, this column contained
              the values "#ffaa00", "#f0f", "#0000ff", then then those 1000
              datapoints would still be grouped into three lines, but their
              colors would be "#ffaa00", "#f0f", "#0000ff" this time around.

            For a line chart with multiple lines, where the dataframe is in
            wide format (that is, y is a Sequence of columns), this can be:

            * None, to use the default colors.
            * A list of string colors or color tuples to be used for each of
              the lines in the chart. This list should have the same length
              as the number of y values (e.g. ``color=["#fd0", "#f0f", "#04f"]``
              for three lines).

        width : int
            The chart width in pixels. If 0, selects the width automatically.

        height : int
            The chart height in pixels. If 0, selects the height automatically.

        use_container_width : bool
            If True, set the chart width to the column width. This takes
            precedence over the width argument.

        Examples
        --------
        >>> import streamlit as st
        >>> import pandas as pd
        >>> import numpy as np
        >>>
        >>> chart_data = pd.DataFrame(np.random.randn(20, 3), columns=["a", "b", "c"])
        >>>
        >>> st.line_chart(chart_data)

        .. output::
           https://doc-line-chart.streamlit.app/
           height: 440px

        You can also choose different columns to use for x and y, as well as set
        the color dynamically based on a 3rd column (assuming your dataframe is in
        long format):

        >>> import streamlit as st
        >>> import pandas as pd
        >>> import numpy as np
        >>>
        >>> chart_data = pd.DataFrame(
        ...    {
        ...        "col1": np.random.randn(20),
        ...        "col2": np.random.randn(20),
        ...        "col3": np.random.choice(["A", "B", "C"], 20),
        ...    }
        ... )
        >>>
        >>> st.line_chart(chart_data, x="col1", y="col2", color="col3")

        .. output::
           https://doc-line-chart1.streamlit.app/
           height: 440px

        Finally, if your dataframe is in wide format, you can group multiple
        columns under the y argument to show multiple lines with different
        colors:

        >>> import streamlit as st
        >>> import pandas as pd
        >>> import numpy as np
        >>>
        >>> chart_data = pd.DataFrame(np.random.randn(20, 3), columns=["col1", "col2", "col3"])
        >>>
        >>> st.line_chart(
        ...    chart_data, x="col1", y=["col2", "col3"], color=["#FF0000", "#0000FF"]  # Optional
        ... )

        .. output::
           https://doc-line-chart2.streamlit.app/
           height: 440px

        """
        proto = ArrowVegaLiteChartProto()
        chart, add_rows_metadata = _generate_chart(
            chart_type=ChartType.LINE,
            data=data,
            x_from_user=x,
            y_from_user=y,
            color_from_user=color,
            size_from_user=None,
            width=width,
            height=height,
        )
        if on_selection:
            # TODO(willhuang1997): This seems like a hack so should fix this
            hash_object = hashlib.sha256(chart.to_json().encode())
            hash_hex = f"user_id-{hash_object.hexdigest()}"
            proto.id = hash_hex if key == "" or key == None else key
            arrow_vega_lite._on_selection(proto, on_selection)
            # print(f"{proto.")
        marshall(proto, chart, use_container_width, theme="streamlit")

        return self.dg._enqueue(
            "arrow_line_chart", proto, add_rows_metadata=add_rows_metadata
        )

    @gather_metrics("area_chart")
    def area_chart(
        self,
        data: Data = None,
        *,
        x: str | None = None,
        y: str | Sequence[str] | None = None,
        color: str | Color | list[Color] | None = None,
        width: int = 0,
        height: int = 0,
        use_container_width: bool = True,
        on_selection: Union[str, Callable[..., None], True, False, None] = None,
        key: str = "",
    ) -> DeltaGenerator:
        """Display an area chart.

        This is syntax-sugar around ``st.altair_chart``. The main difference
        is this command uses the data's own column and indices to figure out
        the chart's spec. As a result this is easier to use for many "just plot
        this" scenarios, while being less customizable.

        If ``st.area_chart`` does not guess the data specification
        correctly, try specifying your desired chart using ``st.altair_chart``.

        Parameters
        ----------
        data : pandas.DataFrame, pandas.Styler, pyarrow.Table, numpy.ndarray, pyspark.sql.DataFrame, snowflake.snowpark.dataframe.DataFrame, snowflake.snowpark.table.Table, Iterable, or dict
            Data to be plotted.

        x : str or None
            Column name to use for the x-axis. If None, uses the data index for the x-axis.

        y : str, Sequence of str, or None
            Column name(s) to use for the y-axis. If a Sequence of strings,
            draws several series on the same chart by melting your wide-format
            table into a long-format table behind the scenes. If None, draws
            the data of all remaining columns as data series.

        color : str, tuple, Sequence of str, Sequence of tuple, or None
            The color to use for different series in this chart.

            For an area chart with just 1 series, this can be:

            * None, to use the default color.
            * A hex string like "#ffaa00" or "#ffaa0088".
            * An RGB or RGBA tuple with the red, green, blue, and alpha
              components specified as ints from 0 to 255 or floats from 0.0 to
              1.0.

            For an area chart with multiple series, where the dataframe is in
            long format (that is, y is None or just one column), this can be:

            * None, to use the default colors.
            * The name of a column in the dataset. Data points will be grouped
              into series of the same color based on the value of this column.
              In addition, if the values in this column match one of the color
              formats above (hex string or color tuple), then that color will
              be used.

              For example: if the dataset has 1000 rows, but this column only
              contains the values "adult", "child", and "baby", then those 1000
              datapoints will be grouped into three series whose colors will be
              automatically selected from the default palette.

              But, if for the same 1000-row dataset, this column contained
              the values "#ffaa00", "#f0f", "#0000ff", then then those 1000
              datapoints would still be grouped into 3 series, but their
              colors would be "#ffaa00", "#f0f", "#0000ff" this time around.

            For an area chart with multiple series, where the dataframe is in
            wide format (that is, y is a Sequence of columns), this can be:

            * None, to use the default colors.
            * A list of string colors or color tuples to be used for each of
              the series in the chart. This list should have the same length
              as the number of y values (e.g. ``color=["#fd0", "#f0f", "#04f"]``
              for three lines).

        width : int
            The chart width in pixels. If 0, selects the width automatically.

        height : int
            The chart height in pixels. If 0, selects the height automatically.

        use_container_width : bool
            If True, set the chart width to the column width. This takes
            precedence over the width argument.

        Examples
        --------
        >>> import streamlit as st
        >>> import pandas as pd
        >>> import numpy as np
        >>>
        >>> chart_data = pd.DataFrame(np.random.randn(20, 3), columns=["a", "b", "c"])
        >>>
        >>> st.area_chart(chart_data)

        .. output::
           https://doc-area-chart.streamlit.app/
           height: 440px

        You can also choose different columns to use for x and y, as well as set
        the color dynamically based on a 3rd column (assuming your dataframe is in
        long format):

        >>> import streamlit as st
        >>> import pandas as pd
        >>> import numpy as np
        >>>
        >>> chart_data = pd.DataFrame(
        ...    {
        ...        "col1": np.random.randn(20),
        ...        "col2": np.random.randn(20),
        ...        "col3": np.random.choice(["A", "B", "C"], 20),
        ...    }
        ... )
        >>>
        >>> st.area_chart(chart_data, x="col1", y="col2", color="col3")

        .. output::
           https://doc-area-chart1.streamlit.app/
           height: 440px

        Finally, if your dataframe is in wide format, you can group multiple
        columns under the y argument to show multiple series with different
        colors:

        >>> import streamlit as st
        >>> import pandas as pd
        >>> import numpy as np
        >>>
        >>> chart_data = pd.DataFrame(np.random.randn(20, 3), columns=["col1", "col2", "col3"])
        >>>
        >>> st.area_chart(
        ...    chart_data, x="col1", y=["col2", "col3"], color=["#FF0000", "#0000FF"]  # Optional
        ... )

        .. output::
           https://doc-area-chart2.streamlit.app/
           height: 440px

        """

        proto = ArrowVegaLiteChartProto()
        chart, add_rows_metadata = _generate_chart(
            chart_type=ChartType.AREA,
            data=data,
            x_from_user=x,
            y_from_user=y,
            color_from_user=color,
            size_from_user=None,
            width=width,
            height=height,
        )
        if on_selection:
            # TODO(willhuang1997): This seems like a hack so should fix this
            chart_json = chart.to_json()
            print(f"{chart_json=}")
            if "params" not in chart_json:
                raise StreamlitAPIException(
                    "In order to make Altair work, one needs to have a selection enabled through add_params. Please check out this documentation to add some: https://altair-viz.github.io/user_guide/interactions.html#selections-capturing-chart-interactions"
                )
            for param in chart_json["params"]:
                if (
                    "name" not in param
                    or "select" not in param
                    or "type" not in param["select"]
                ):
                    raise StreamlitAPIException(
                        "In order to make Altair work, one needs to have a selection enabled through add_params. Please check out this documentation to add some: https://altair-viz.github.io/user_guide/interactions.html#selections-capturing-chart-interactions"
                    )
            hash_object = hashlib.sha256(chart_json.encode())
            hash_hex = f"user_id-{hash_object.hexdigest()}"
            proto.id = hash_hex if key == "" or key == None else key
            arrow_vega_lite._on_selection(proto, on_selection)

        marshall(proto, chart, use_container_width, theme="streamlit")

        return self.dg._enqueue(
            "arrow_area_chart", proto, add_rows_metadata=add_rows_metadata
        )

    @gather_metrics("bar_chart")
    def bar_chart(
        self,
        data: Data = None,
        *,
        x: str | None = None,
        y: str | Sequence[str] | None = None,
        color: str | Color | list[Color] | None = None,
        width: int = 0,
        height: int = 0,
        use_container_width: bool = True,
        on_selection: Union[str, Callable[..., None], True, False, None] = None,
        key: str = "",
    ) -> DeltaGenerator:
        """Display a bar chart.

        This is syntax-sugar around ``st.altair_chart``. The main difference
        is this command uses the data's own column and indices to figure out
        the chart's spec. As a result this is easier to use for many "just plot
        this" scenarios, while being less customizable.

        If ``st.bar_chart`` does not guess the data specification
        correctly, try specifying your desired chart using ``st.altair_chart``.

        Parameters
        ----------
        data : pandas.DataFrame, pandas.Styler, pyarrow.Table, numpy.ndarray, pyspark.sql.DataFrame, snowflake.snowpark.dataframe.DataFrame, snowflake.snowpark.table.Table, Iterable, or dict
            Data to be plotted.

        x : str or None
            Column name to use for the x-axis. If None, uses the data index for the x-axis.

        y : str, Sequence of str, or None
            Column name(s) to use for the y-axis. If a Sequence of strings,
            draws several series on the same chart by melting your wide-format
            table into a long-format table behind the scenes. If None, draws
            the data of all remaining columns as data series.

        color : str, tuple, Sequence of str, Sequence of tuple, or None
            The color to use for different series in this chart.

            For a bar chart with just one series, this can be:

            * None, to use the default color.
            * A hex string like "#ffaa00" or "#ffaa0088".
            * An RGB or RGBA tuple with the red, green, blue, and alpha
              components specified as ints from 0 to 255 or floats from 0.0 to
              1.0.

            For a bar chart with multiple series, where the dataframe is in
            long format (that is, y is None or just one column), this can be:

            * None, to use the default colors.
            * The name of a column in the dataset. Data points will be grouped
              into series of the same color based on the value of this column.
              In addition, if the values in this column match one of the color
              formats above (hex string or color tuple), then that color will
              be used.

              For example: if the dataset has 1000 rows, but this column only
              contains the values "adult", "child", and "baby", then those 1000
              datapoints will be grouped into three series whose colors will be
              automatically selected from the default palette.

              But, if for the same 1000-row dataset, this column contained
              the values "#ffaa00", "#f0f", "#0000ff", then then those 1000
              datapoints would still be grouped into 3 series, but their
              colors would be "#ffaa00", "#f0f", "#0000ff" this time around.

            For a bar chart with multiple series, where the dataframe is in
            wide format (that is, y is a Sequence of columns), this can be:

            * None, to use the default colors.
            * A list of string colors or color tuples to be used for each of
              the series in the chart. This list should have the same length
              as the number of y values (e.g. ``color=["#fd0", "#f0f", "#04f"]``
              for three lines).

        width : int
            The chart width in pixels. If 0, selects the width automatically.

        height : int
            The chart height in pixels. If 0, selects the height automatically.

        use_container_width : bool
            If True, set the chart width to the column width. This takes
            precedence over the width argument.

        Examples
        --------
        >>> import streamlit as st
        >>> import pandas as pd
        >>> import numpy as np
        >>>
        >>> chart_data = pd.DataFrame(np.random.randn(20, 3), columns=["a", "b", "c"])
        >>>
        >>> st.bar_chart(chart_data)

        .. output::
           https://doc-bar-chart.streamlit.app/
           height: 440px

        You can also choose different columns to use for x and y, as well as set
        the color dynamically based on a 3rd column (assuming your dataframe is in
        long format):

        >>> import streamlit as st
        >>> import pandas as pd
        >>> import numpy as np
        >>>
        >>> chart_data = pd.DataFrame(
        ...    {
        ...        "col1": list(range(20)) * 3,
        ...        "col2": np.random.randn(60),
        ...        "col3": ["A"] * 20 + ["B"] * 20 + ["C"] * 20,
        ...    }
        ... )
        >>>
        >>> st.bar_chart(chart_data, x="col1", y="col2", color="col3")

        .. output::
           https://doc-bar-chart1.streamlit.app/
           height: 440px

        Finally, if your dataframe is in wide format, you can group multiple
        columns under the y argument to show multiple series with different
        colors:

        >>> import streamlit as st
        >>> import pandas as pd
        >>> import numpy as np
        >>>
        >>> chart_data = pd.DataFrame(
        ...    {"col1": list(range(20)), "col2": np.random.randn(20), "col3": np.random.randn(20)}
        ... )
        >>>
        >>> st.bar_chart(
        ...    chart_data, x="col1", y=["col2", "col3"], color=["#FF0000", "#0000FF"]  # Optional
        ... )

        .. output::
           https://doc-bar-chart2.streamlit.app/
           height: 440px

        """

        proto = ArrowVegaLiteChartProto()
        chart, add_rows_metadata = _generate_chart(
            chart_type=ChartType.BAR,
            data=data,
            x_from_user=x,
            y_from_user=y,
            color_from_user=color,
            size_from_user=None,
            width=width,
            height=height,
        )
        if on_selection:
            # TODO(willhuang1997): This seems like a hack so should fix this
            hash_object = hashlib.sha256(chart.to_json().encode())
            hash_hex = f"user_id-{hash_object.hexdigest()}"
            proto.id = hash_hex if key == "" or key == None else key
            arrow_vega_lite._on_selection(proto, on_selection)
        marshall(proto, chart, use_container_width, theme="streamlit")

        return self.dg._enqueue(
            "arrow_bar_chart", proto, add_rows_metadata=add_rows_metadata
        )

    @gather_metrics("scatter_chart")
    def scatter_chart(
        self,
        data: Data = None,
        *,
        x: str | None = None,
        y: str | Sequence[str] | None = None,
        color: str | Color | list[Color] | None = None,
        size: str | float | int | None = None,
        width: int = 0,
        height: int = 0,
        use_container_width: bool = True,
<<<<<<< HEAD
        on_selection: Union[str, Callable[..., None], True, False, None] = None,
        key: str = "",
    ) -> "DeltaGenerator":
=======
    ) -> DeltaGenerator:
>>>>>>> c6ba9619
        """Display a scatterplot chart.

        This is syntax-sugar around ``st.altair_chart``. The main difference
        is this command uses the data's own column and indices to figure out
        the chart's spec. As a result this is easier to use for many "just plot
        this" scenarios, while being less customizable.

        If ``st.scatter_chart`` does not guess the data specification correctly,
        try specifying your desired chart using ``st.altair_chart``.

        Parameters
        ----------
        data : pandas.DataFrame, pandas.Styler, pyarrow.Table, numpy.ndarray, pyspark.sql.DataFrame, snowflake.snowpark.dataframe.DataFrame, snowflake.snowpark.table.Table, Iterable, dict or None
            Data to be plotted.

        x : str or None
            Column name to use for the x-axis. If None, uses the data index for the x-axis.

        y : str, Sequence of str, or None
            Column name(s) to use for the y-axis. If a Sequence of strings,
            draws several series on the same chart by melting your wide-format
            table into a long-format table behind the scenes. If None, draws
            the data of all remaining columns as data series.

        color : str, tuple, Sequence of str, Sequence of tuple, or None
            The color of the circles representing each datapoint.

            This can be:

            * None, to use the default color.
            * A hex string like "#ffaa00" or "#ffaa0088".
            * An RGB or RGBA tuple with the red, green, blue, and alpha
              components specified as ints from 0 to 255 or floats from 0.0 to
              1.0.
            * The name of a column in the dataset where the color of that
              datapoint will come from.

              If the values in this column are in one of the color formats
              above (hex string or color tuple), then that color will be used.

              Otherwise, the color will be automatically picked from the
              default palette.

              For example: if the dataset has 1000 rows, but this column only
              contains the values "adult", "child", and "baby", then those 1000
              datapoints be shown using three colors from the default palette.

              But if this column only contains floats or ints, then those
              1000 datapoints will be shown using a colors from a continuous
              color gradient.

              Finally, if this column only contains the values "#ffaa00",
              "#f0f", "#0000ff", then then each of those 1000 datapoints will
              be assigned "#ffaa00", "#f0f", or "#0000ff" as appropriate.

            If the dataframe is in wide format (that is, y is a Sequence of
            columns), this can also be:

            * A list of string colors or color tuples to be used for each of
              the series in the chart. This list should have the same length
              as the number of y values (e.g. ``color=["#fd0", "#f0f", "#04f"]``
              for three series).

        size : str, float, int, or None
            The size of the circles representing each point.

            This can be:

            * A number like 100, to specify a single size to use for all
              datapoints.
            * The name of the column to use for the size. This allows each
              datapoint to be represented by a circle of a different size.

        width : int
            The chart width in pixels. If 0, selects the width automatically.

        height : int
            The chart height in pixels. If 0, selects the height automatically.

        use_container_width : bool
            If True, set the chart width to the column width. This takes
            precedence over the width argument.

        Examples
        --------
        >>> import streamlit as st
        >>> import pandas as pd
        >>> import numpy as np
        >>>
        >>> chart_data = pd.DataFrame(np.random.randn(20, 3), columns=["a", "b", "c"])
        >>>
        >>> st.scatter_chart(chart_data)

        .. output::
           https://doc-scatter-chart.streamlit.app/
           height: 440px

        You can also choose different columns to use for x and y, as well as set
        the color dynamically based on a 3rd column (assuming your dataframe is in
        long format):

        >>> import streamlit as st
        >>> import pandas as pd
        >>> import numpy as np
        >>>
        >>> chart_data = pd.DataFrame(np.random.randn(20, 3), columns=["col1", "col2", "col3"])
        >>> chart_data['col4'] = np.random.choice(['A','B','C'], 20)
        >>>
        >>> st.scatter_chart(
        ...     chart_data,
        ...     x='col1',
        ...     y='col2',
        ...     color='col4',
        ...     size='col3',
        ... )

        .. output::
           https://doc-scatter-chart1.streamlit.app/
           height: 440px

        Finally, if your dataframe is in wide format, you can group multiple
        columns under the y argument to show multiple series with different
        colors:

        >>> import streamlit as st
        >>> import pandas as pd
        >>> import numpy as np
        >>>
        >>> chart_data = pd.DataFrame(np.random.randn(20, 4), columns=["col1", "col2", "col3", "col4"])
        >>>
        >>> st.scatter_chart(
        ...     chart_data,
        ...     x='col1',
        ...     y=['col2', 'col3'],
        ...     size='col4',
        ...     color=['#FF0000', '#0000FF'],  # Optional
        ... )

        .. output::
           https://doc-scatter-chart2.streamlit.app/
           height: 440px

        """
        proto = ArrowVegaLiteChartProto()
        chart, add_rows_metadata = _generate_chart(
            chart_type=ChartType.SCATTER,
            data=data,
            x_from_user=x,
            y_from_user=y,
            color_from_user=color,
            size_from_user=size,
            width=width,
            height=height,
        )
        if on_selection:
            print("IN ON SELECTION")
            # TODO(willhuang1997): This seems like a hack so should fix this
            hash_object = hashlib.sha256(chart.to_json().encode())
            hash_hex = f"user_id-{hash_object.hexdigest()}"
            proto.id = hash_hex if key == "" or key == None else key
            print(f"{proto.id=}")
            arrow_vega_lite._on_selection(proto, on_selection)
            import altair as alt

            brush = alt.selection_interval(name="brush")
            chart.add_selection(brush)
            from pprint import pprint

            pprint(chart.to_json())
            # multi_selection = alt.selection_point(name="multi", toggle=True, encodings=["x"])
            # chart.add_selection(multi_selection)
        marshall(proto, chart, use_container_width, theme="streamlit")

        self.dg._enqueue(
            "arrow_vega_lite_chart", proto, add_rows_metadata=add_rows_metadata
        )

    @gather_metrics("altair_chart")
    def altair_chart(
        self,
        altair_chart: alt.Chart,
        use_container_width: bool = False,
        theme: Literal["streamlit"] | None = "streamlit",
        on_selection: Union[str, Callable[..., None], True, False, None] = None,
        key: str = "",
    ) -> DeltaGenerator:
        """Display a chart using the Altair library.

        Parameters
        ----------
        altair_chart : altair.Chart
            The Altair chart object to display.

        use_container_width : bool
            If True, set the chart width to the column width. This takes
            precedence over Altair's native ``width`` value.

        theme : "streamlit" or None
            The theme of the chart. Currently, we only support "streamlit" for the Streamlit
            defined design or None to fallback to the default behavior of the library.

        Example
        -------

        >>> import streamlit as st
        >>> import pandas as pd
        >>> import numpy as np
        >>> import altair as alt
        >>>
        >>> chart_data = pd.DataFrame(np.random.randn(20, 3), columns=["a", "b", "c"])
        >>>
        >>> c = (
        ...    alt.Chart(chart_data)
        ...    .mark_circle()
        ...    .encode(x="a", y="b", size="c", color="c", tooltip=["a", "b", "c"])
        ... )
        >>>
        >>> st.altair_chart(c, use_container_width=True)

        .. output::
           https://doc-vega-lite-chart.streamlit.app/
           height: 300px

        Examples of Altair charts can be found at
        https://altair-viz.github.io/gallery/.

        """
        if theme != "streamlit" and theme != None:
            raise StreamlitAPIException(
                f'You set theme="{theme}" while Streamlit charts only support theme=”streamlit” or theme=None to fallback to the default library theme.'
            )
        proto = ArrowVegaLiteChartProto()
        # TODO(willhuang1997): This needs to be cleaned up probably
        if on_selection == ON_SELECTION_IGNORE:
            on_selection = False
        if on_selection:
            # TODO(willhuang1997): This seems like a hack so should fix this
            chart_json = altair_chart.to_dict()
            if "params" not in chart_json:
                raise StreamlitAPIException(
                    "In order to make Altair work, one needs to have a selection enabled through add_params. Please check out this documentation to add some: https://altair-viz.github.io/user_guide/interactions.html#selections-capturing-chart-interactions"
                )
            for param in chart_json["params"]:
                if (
                    "name" not in param
                    or "select" not in param
                    or "type" not in param["select"]
                ):
                    raise StreamlitAPIException(
                        "In order to make Altair work, one needs to have a selection enabled through add_params. Please check out this documentation to add some: https://altair-viz.github.io/user_guide/interactions.html#selections-capturing-chart-interactions"
                    )
            hash_object = hashlib.sha256(altair_chart.to_json().encode())
            hash_hex = f"user_id-{hash_object.hexdigest()}"
            proto.id = hash_hex if key == "" or key == None else key
            arrow_vega_lite._on_selection(proto, on_selection)
        marshall(
            proto,
            altair_chart,
            use_container_width=use_container_width,
            theme=theme,
        )

        return self.dg._enqueue("arrow_vega_lite_chart", proto)

    @property
    def dg(self) -> DeltaGenerator:
        """Get our DeltaGenerator."""
        return cast("DeltaGenerator", self)


def _is_date_column(df: pd.DataFrame, name: str | None) -> bool:
    """True if the column with the given name stores datetime.date values.

    This function just checks the first value in the given column, so
    it's meaningful only for columns whose values all share the same type.

    Parameters
    ----------
    df : pd.DataFrame
    name : str
        The column name

    Returns
    -------
    bool

    """
    if name is None:
        return False

    column = df[name]
    if column.size == 0:
        return False

    return isinstance(column.iloc[0], date)


def _melt_data(
    df: pd.DataFrame,
    columns_to_leave_alone: list[str],
    columns_to_melt: list[str] | None,
    new_y_column_name: str,
    new_color_column_name: str,
) -> pd.DataFrame:
    """Converts a wide-format dataframe to a long-format dataframe."""
    import pandas as pd
    from pandas.api.types import infer_dtype

    melted_df = pd.melt(
        df,
        id_vars=columns_to_leave_alone,
        value_vars=columns_to_melt,
        var_name=new_color_column_name,
        value_name=new_y_column_name,
    )

    y_series = melted_df[new_y_column_name]
    if (
        y_series.dtype == "object"
        and "mixed" in infer_dtype(y_series)
        and len(y_series.unique()) > 100
    ):
        raise StreamlitAPIException(
            "The columns used for rendering the chart contain too many values with mixed types. Please select the columns manually via the y parameter."
        )

    # Arrow has problems with object types after melting two different dtypes
    # pyarrow.lib.ArrowTypeError: "Expected a <TYPE> object, got a object"
    fixed_df = type_util.fix_arrow_incompatible_column_types(
        melted_df,
        selected_columns=[
            *columns_to_leave_alone,
            new_color_column_name,
            new_y_column_name,
        ],
    )

    return fixed_df


def prep_data(
    df: pd.DataFrame,
    x_column: str | None,
    y_column_list: list[str],
    color_column: str | None,
    size_column: str | None,
) -> tuple[pd.DataFrame, str | None, str | None, str | None, str | None]:
    """Prepares the data for charting. This is also used in add_rows.

    Returns the prepared dataframe and the new names of the x column (taking the index reset into
    consideration) and y, color, and size columns.
    """

    # If y is provided, but x is not, we'll use the index as x.
    # So we need to pull the index into its own column.
    x_column = _maybe_reset_index_in_place(df, x_column, y_column_list)

    # Drop columns we're not using.
    selected_data = _drop_unused_columns(
        df, x_column, color_column, size_column, *y_column_list
    )

    # Maybe convert color to Vega colors.
    _maybe_convert_color_column_in_place(selected_data, color_column)

    # Make sure all columns have string names.
    (
        x_column,
        y_column_list,
        color_column,
        size_column,
    ) = _convert_col_names_to_str_in_place(
        selected_data, x_column, y_column_list, color_column, size_column
    )

    # Maybe melt data from wide format into long format.
    melted_data, y_column, color_column = _maybe_melt(
        selected_data, x_column, y_column_list, color_column, size_column
    )

    # Return the data, but also the new names to use for x, y, and color.
    return melted_data, x_column, y_column, color_column, size_column


def _generate_chart(
    chart_type: ChartType,
    data: Data | None,
    x_from_user: str | None = None,
    y_from_user: str | Sequence[str] | None = None,
    color_from_user: str | Color | list[Color] | None = None,
    size_from_user: str | float | None = None,
    width: int = 0,
    height: int = 0,
<<<<<<< HEAD
    on_selection: Union[str, Callable[..., None], True, False, None] = None,
) -> Tuple[alt.Chart, AddRowsMetadata]:
=======
) -> tuple[alt.Chart, AddRowsMetadata]:
>>>>>>> c6ba9619
    """Function to use the chart's type, data columns and indices to figure out the chart's spec."""
    import altair as alt

    df = type_util.convert_anything_to_df(data, ensure_copy=True)

    # From now on, use "df" instead of "data". Deleting "data" to guarantee we follow this.
    del data

    # Convert arguments received from the user to things Vega-Lite understands.
    # Get name of column to use for x.
    x_column = _parse_x_column(df, x_from_user)
    # Get name of columns to use for y.
    y_column_list = _parse_y_columns(df, y_from_user, x_column)
    # Get name of column to use for color, or constant value to use. Any/both could be None.
    color_column, color_value = _parse_generic_column(df, color_from_user)
    # Get name of column to use for size, or constant value to use. Any/both could be None.
    size_column, size_value = _parse_generic_column(df, size_from_user)

    # Store some info so we can use it in add_rows.
    add_rows_metadata = AddRowsMetadata(
        # The last index of df so we can adjust the input df in add_rows:
        last_index=last_index_for_melted_dataframes(df),
        # This is the input to prep_data (except for the df):
        columns=dict(
            x_column=x_column,
            y_column_list=y_column_list,
            color_column=color_column,
            size_column=size_column,
        ),
    )

    # At this point, all foo_column variables are either None/empty or contain actual
    # columns that are guaranteed to exist.

    df, x_column, y_column, color_column, size_column = prep_data(
        df, x_column, y_column_list, color_column, size_column
    )

    # At this point, x_column is only None if user did not provide one AND df is empty.

    # Create a Chart with x and y encodings.
    chart = alt.Chart(
        data=df,
        mark=chart_type.value["mark_type"],
        width=width,
        height=height,
    ).encode(
        x=_get_x_encoding(df, x_column, x_from_user, chart_type),
        y=_get_y_encoding(df, y_column, y_from_user),
    )

    # Set up opacity encoding.
    opacity_enc = _get_opacity_encoding(chart_type, color_column)
    if opacity_enc is not None:
        chart = chart.encode(opacity=opacity_enc)

    # Set up color encoding.
    color_enc = _get_color_encoding(
        df, color_value, color_column, y_column_list, color_from_user
    )
    if color_enc is not None:
        chart = chart.encode(color=color_enc)

    # Set up size encoding.
    size_enc = _get_size_encoding(chart_type, size_column, size_value)
    if size_enc is not None:
        chart = chart.encode(size=size_enc)

    # Set up tooltip encoding.
    if x_column is not None and y_column is not None:
        chart = chart.encode(
            tooltip=_get_tooltip_encoding(
                x_column,
                y_column,
                size_column,
                color_column,
                color_enc,
            )
        )

    # if on_selection != False and on_selection != "ignore":
    #     multi_selection = alt.selection_point(name="multi", toggle=True, encodings=["x"])
    #     # brush = alt.selection_interval(name="interval")
    #     chart = chart.add_params(brush)
    #     chart = chart.add_params(multi_selection)

    return chart.interactive(), add_rows_metadata


def _maybe_reset_index_in_place(
    df: pd.DataFrame, x_column: str | None, y_column_list: list[str]
) -> str | None:
    if x_column is None and len(y_column_list) > 0:
        if df.index.name is None:
            # Pick column name that is unlikely to collide with user-given names.
            x_column = SEPARATED_INDEX_COLUMN_NAME
        else:
            # Reuse index's name for the new column.
            x_column = df.index.name

        df.index.name = x_column
        df.reset_index(inplace=True)

    return x_column


def _drop_unused_columns(df: pd.DataFrame, *column_names: str | None) -> pd.DataFrame:
    """Returns a subset of df, selecting only column_names that aren't None."""

    # We can't just call set(col_names) because sets don't have stable ordering,
    # which means tests that depend on ordering will fail.
    # Performance-wise, it's not a problem, though, since this function is only ever
    # used on very small lists.
    seen = set()
    keep = []

    for x in column_names:
        if x is None:
            continue
        if x in seen:
            continue
        seen.add(x)
        keep.append(x)

    return df[keep]


def _maybe_convert_color_column_in_place(df: pd.DataFrame, color_column: str | None):
    """If needed, convert color column to a format Vega understands."""
    if color_column is None or len(df[color_column]) == 0:
        return

    first_color_datum = df[color_column].iat[0]

    if is_hex_color_like(first_color_datum):
        # Hex is already CSS-valid.
        pass
    elif is_color_tuple_like(first_color_datum):
        # Tuples need to be converted to CSS-valid.
        df[color_column] = df[color_column].map(to_css_color)
    else:
        # Other kinds of colors columns (i.e. pure numbers or nominal strings) shouldn't
        # be converted since they are treated by Vega-Lite as sequential or categorical colors.
        pass


def _convert_col_names_to_str_in_place(
    df: pd.DataFrame,
    x_column: str | None,
    y_column_list: list[str],
    color_column: str | None,
    size_column: str | None,
) -> tuple[str | None, list[str], str | None, str | None]:
    """Converts column names to strings, since Vega-Lite does not accept ints, etc."""
    import pandas as pd

    column_names = list(df.columns)  # list() converts RangeIndex, etc, to regular list.
    str_column_names = [str(c) for c in column_names]
    df.columns = pd.Index(str_column_names)

    return (
        None if x_column is None else str(x_column),
        [str(c) for c in y_column_list],
        None if color_column is None else str(color_column),
        None if size_column is None else str(size_column),
    )


def _parse_generic_column(
    df: pd.DataFrame, column_or_value: Any
) -> tuple[str | None, Any]:
    if isinstance(column_or_value, str) and column_or_value in df.columns:
        column_name = column_or_value
        value = None
    else:
        column_name = None
        value = column_or_value

    return column_name, value


def _parse_x_column(df: pd.DataFrame, x_from_user: str | None) -> str | None:
    if x_from_user is None:
        return None

    elif isinstance(x_from_user, str):
        if x_from_user not in df.columns:
            raise StreamlitColumnNotFoundError(df, x_from_user)

        return x_from_user

    else:
        raise StreamlitAPIException(
            "x parameter should be a column name (str) or None to use the "
            f" dataframe's index. Value given: {x_from_user} "
            f"(type {type(x_from_user)})"
        )


def _parse_y_columns(
    df: pd.DataFrame,
    y_from_user: str | Sequence[str] | None,
    x_column: str | None,
) -> list[str]:
    y_column_list: list[str] = []

    if y_from_user is None:
        y_column_list = list(df.columns)

    elif isinstance(y_from_user, str):
        y_column_list = [y_from_user]

    elif type_util.is_sequence(y_from_user):
        y_column_list = list(str(col) for col in y_from_user)

    else:
        raise StreamlitAPIException(
            "y parameter should be a column name (str) or list thereof. "
            f"Value given: {y_from_user} (type {type(y_from_user)})"
        )

    for col in y_column_list:
        if col not in df.columns:
            raise StreamlitColumnNotFoundError(df, col)

    # y_column_list should only include x_column when user explicitly asked for it.
    if x_column in y_column_list and (not y_from_user or x_column not in y_from_user):
        y_column_list.remove(x_column)

    return y_column_list


def _get_opacity_encoding(
    chart_type: ChartType, color_column: str | None
) -> alt.OpacityValue | None:
    import altair as alt

    if color_column and chart_type == ChartType.AREA:
        return alt.OpacityValue(0.7)

    return None


def _get_scale(df: pd.DataFrame, column_name: str | None) -> alt.Scale:
    import altair as alt

    # Set the X and Y axes' scale to "utc" if they contain date values.
    # This causes time data to be displayed in UTC, rather the user's local
    # time zone. (By default, vega-lite displays time data in the browser's
    # local time zone, regardless of which time zone the data specifies:
    # https://vega.github.io/vega-lite/docs/timeunit.html#output).
    if _is_date_column(df, column_name):
        return alt.Scale(type="utc")

    return alt.Scale()


def _get_axis_config(df: pd.DataFrame, column_name: str | None, grid: bool) -> alt.Axis:
    import altair as alt
    from pandas.api.types import is_integer_dtype

    if column_name is not None and is_integer_dtype(df[column_name]):
        # Use a max tick size of 1 for integer columns (prevents zoom into float numbers)
        # and deactivate grid lines for x-axis
        return alt.Axis(tickMinStep=1, grid=grid)

    return alt.Axis(grid=grid)


def _maybe_melt(
    df: pd.DataFrame,
    x_column: str | None,
    y_column_list: list[str],
    color_column: str | None,
    size_column: str | None,
) -> tuple[pd.DataFrame, str | None, str | None]:
    """If multiple columns are set for y, melt the dataframe into long format."""
    y_column: str | None

    if len(y_column_list) == 0:
        y_column = None
    elif len(y_column_list) == 1:
        y_column = y_column_list[0]
    elif x_column is not None:
        # Pick column names that are unlikely to collide with user-given names.
        y_column = MELTED_Y_COLUMN_NAME
        color_column = MELTED_COLOR_COLUMN_NAME

        columns_to_leave_alone = [x_column]
        if size_column:
            columns_to_leave_alone.append(size_column)

        df = _melt_data(
            df=df,
            columns_to_leave_alone=columns_to_leave_alone,
            columns_to_melt=y_column_list,
            new_y_column_name=y_column,
            new_color_column_name=color_column,
        )

    return df, y_column, color_column


def _get_x_encoding(
    df: pd.DataFrame,
    x_column: str | None,
    x_from_user: str | None,
    chart_type: ChartType,
) -> alt.X:
    import altair as alt

    if x_column is None:
        # If no field is specified, the full axis disappears when no data is present.
        # Maybe a bug in vega-lite? So we pass a field that doesn't exist.
        x_field = NON_EXISTENT_COLUMN_NAME
        x_title = ""
    elif x_column == SEPARATED_INDEX_COLUMN_NAME:
        # If the x column name is the crazy anti-collision name we gave it, then need to set
        # up a title so we never show the crazy name to the user.
        x_field = x_column
        # Don't show a label in the x axis (not even a nice label like
        # SEPARATED_INDEX_COLUMN_TITLE) when we pull the x axis from the index.
        x_title = ""
    else:
        x_field = x_column

        # Only show a label in the x axis if the user passed a column explicitly. We
        # could go either way here, but I'm keeping this to avoid breaking the existing
        # behavior.
        if x_from_user is None:
            x_title = ""
        else:
            x_title = x_column

    return alt.X(
        x_field,
        title=x_title,
        type=_get_x_encoding_type(df, chart_type, x_column),
        scale=_get_scale(df, x_column),
        axis=_get_axis_config(df, x_column, grid=False),
    )


def _get_y_encoding(
    df: pd.DataFrame,
    y_column: str | None,
    y_from_user: str | Sequence[str] | None,
) -> alt.Y:
    import altair as alt

    if y_column is None:
        # If no field is specified, the full axis disappears when no data is present.
        # Maybe a bug in vega-lite? So we pass a field that doesn't exist.
        y_field = NON_EXISTENT_COLUMN_NAME
        y_title = ""
    elif y_column == MELTED_Y_COLUMN_NAME:
        # If the y column name is the crazy anti-collision name we gave it, then need to set
        # up a title so we never show the crazy name to the user.
        y_field = y_column
        # Don't show a label in the y axis (not even a nice label like
        # MELTED_Y_COLUMN_TITLE) when we pull the x axis from the index.
        y_title = ""
    else:
        y_field = y_column

        # Only show a label in the y axis if the user passed a column explicitly. We
        # could go either way here, but I'm keeping this to avoid breaking the existing
        # behavior.
        if y_from_user is None:
            y_title = ""
        else:
            y_title = y_column

    return alt.Y(
        field=y_field,
        title=y_title,
        type=_get_y_encoding_type(df, y_column),
        scale=_get_scale(df, y_column),
        axis=_get_axis_config(df, y_column, grid=True),
    )


def _get_color_encoding(
    df: pd.DataFrame,
    color_value: Color | None,
    color_column: str | None,
    y_column_list: list[str],
    color_from_user: str | Color | list[Color] | None,
) -> alt.Color | alt.ColorValue | None:
    import altair as alt

    has_color_value = color_value not in [None, [], tuple()]

    # If user passed a color value, that should win over colors coming from the
    # color column (be they manual or auto-assigned due to melting)
    if has_color_value:
        # If the color value is color-like, return that.
        if is_color_like(cast(Any, color_value)):
            if len(y_column_list) != 1:
                raise StreamlitColorLengthError([color_value], y_column_list)

            return alt.ColorValue(to_css_color(cast(Any, color_value)))

        # If the color value is a list of colors of approriate length, return that.
        elif isinstance(color_value, (list, tuple)):
            color_values = cast(Collection[Color], color_value)

            if len(color_values) != len(y_column_list):
                raise StreamlitColorLengthError(color_values, y_column_list)

            if len(color_value) == 1:
                return alt.ColorValue(to_css_color(cast(Any, color_value[0])))
            else:
                return alt.Color(
                    field=color_column,
                    scale=alt.Scale(range=[to_css_color(c) for c in color_values]),
                    legend=COLOR_LEGEND_SETTINGS,
                    type="nominal",
                    title=" ",
                )

        raise StreamlitInvalidColorError(df, color_from_user)

    elif color_column is not None:
        column_type: str | tuple[str, list[Any]]

        if color_column == MELTED_COLOR_COLUMN_NAME:
            column_type = "nominal"
        else:
            column_type = type_util.infer_vegalite_type(df[color_column])

        color_enc = alt.Color(
            field=color_column, legend=COLOR_LEGEND_SETTINGS, type=column_type
        )

        # Fix title if DF was melted
        if color_column == MELTED_COLOR_COLUMN_NAME:
            # This has to contain an empty space, otherwise the
            # full y-axis disappears (maybe a bug in vega-lite)?
            color_enc["title"] = " "

        # If the 0th element in the color column looks like a color, we'll use the color column's
        # values as the colors in our chart.
        elif len(df[color_column]) and is_color_like(df[color_column].iat[0]):
            color_range = [to_css_color(c) for c in df[color_column].unique()]
            color_enc["scale"] = alt.Scale(range=color_range)
            # Don't show the color legend, because it will just show text with the color values,
            # like #f00, #00f, etc, which are not user-readable.
            color_enc["legend"] = None

        # Otherwise, let Vega-Lite auto-assign colors.
        # This codepath is typically reached when the color column contains numbers (in which case
        # Vega-Lite uses a color gradient to represent them) or strings (in which case Vega-Lite
        # assigns one color for each unique value).
        else:
            pass

        return color_enc

    return None


def _get_size_encoding(
    chart_type: ChartType,
    size_column: str | None,
    size_value: str | float | None,
) -> alt.Size | alt.SizeValue | None:
    import altair as alt

    if chart_type == ChartType.SCATTER:
        if size_column is not None:
            return alt.Size(
                size_column,
                legend=SIZE_LEGEND_SETTINGS,
            )

        elif isinstance(size_value, (float, int)):
            return alt.SizeValue(size_value)
        elif size_value is None:
            return alt.SizeValue(100)
        else:
            raise StreamlitAPIException(
                f"This does not look like a valid size: {repr(size_value)}"
            )

    elif size_column is not None or size_value is not None:
        raise Error(
            f"Chart type {chart_type.name} does not support size argument. "
            "This should never happen!"
        )

    return None


def _get_tooltip_encoding(
    x_column: str,
    y_column: str,
    size_column: str | None,
    color_column: str | None,
    color_enc: alt.Color | alt.ColorValue | None,
) -> list[alt.Tooltip]:
    import altair as alt

    tooltip = []

    # If the x column name is the crazy anti-collision name we gave it, then need to set
    # up a tooltip title so we never show the crazy name to the user.
    if x_column == SEPARATED_INDEX_COLUMN_NAME:
        tooltip.append(alt.Tooltip(x_column, title=SEPARATED_INDEX_COLUMN_TITLE))
    else:
        tooltip.append(alt.Tooltip(x_column))

    # If the y column name is the crazy anti-collision name we gave it, then need to set
    # up a tooltip title so we never show the crazy name to the user.
    if y_column == MELTED_Y_COLUMN_NAME:
        tooltip.append(
            alt.Tooltip(
                y_column,
                title=MELTED_Y_COLUMN_TITLE,
                type="quantitative",  # Just picked something random. Doesn't really matter!
            )
        )
    else:
        tooltip.append(alt.Tooltip(y_column))

    # If we earlier decided that there should be no color legend, that's because the
    # user passed a color column with actual color values (like "#ff0"), so we should
    # not show the color values in the tooltip.
    if color_column and getattr(color_enc, "legend", True) is not None:
        # Use a human-readable title for the color.
        if color_column == MELTED_COLOR_COLUMN_NAME:
            tooltip.append(
                alt.Tooltip(
                    color_column,
                    title=MELTED_COLOR_COLUMN_TITLE,
                    type="nominal",
                )
            )
        else:
            tooltip.append(alt.Tooltip(color_column))

    if size_column:
        tooltip.append(alt.Tooltip(size_column))

    return tooltip


def _get_x_encoding_type(
    df: pd.DataFrame, chart_type: ChartType, x_column: str | None
) -> type_util.VegaLiteType:
    if x_column is None:
        return "quantitative"  # Anything. If None, Vega-Lite may hide the axis.

    # Bar charts should have a discrete (ordinal) x-axis, UNLESS type is date/time
    # https://github.com/streamlit/streamlit/pull/2097#issuecomment-714802475
    if chart_type == ChartType.BAR and not _is_date_column(df, x_column):
        return "ordinal"

    return type_util.infer_vegalite_type(df[x_column])


def _get_y_encoding_type(
    df: pd.DataFrame, y_column: str | None
) -> type_util.VegaLiteType:
    if y_column:
        return type_util.infer_vegalite_type(df[y_column])

    return "quantitative"  # Pick anything. If undefined, Vega-Lite may hide the axis.


def marshall(
    vega_lite_chart: ArrowVegaLiteChartProto,
    altair_chart: alt.Chart,
    use_container_width: bool = False,
    theme: None | Literal["streamlit"] = "streamlit",
    **kwargs: Any,
) -> None:
    """Marshall chart's data into proto."""
    import altair as alt

    # Normally altair_chart.to_dict() would transform the dataframe used by the
    # chart into an array of dictionaries. To avoid that, we install a
    # transformer that replaces datasets with a reference by the object id of
    # the dataframe. We then fill in the dataset manually later on.

    datasets = {}

    def id_transform(data) -> dict[str, str]:
        """Altair data transformer that returns a fake named dataset with the
        object id.
        """
        name = str(id(data))
        datasets[name] = data
        return {"name": name}

    alt.data_transformers.register("id", id_transform)  # type: ignore[attr-defined,unused-ignore]

    # The default altair theme has some width/height defaults defined
    # which are not useful for Streamlit. Therefore, we change the theme to
    # "none" to avoid those defaults.
    with alt.themes.enable("none") if alt.themes.active == "default" else nullcontext():  # type: ignore[attr-defined,unused-ignore]
        with alt.data_transformers.enable("id"):  # type: ignore[attr-defined,unused-ignore]
            chart_dict = altair_chart.to_dict()

            # Put datasets back into the chart dict but note how they weren't
            # transformed.
            chart_dict["datasets"] = datasets

            arrow_vega_lite.marshall(
                vega_lite_chart,
                chart_dict,
                use_container_width=use_container_width,
                theme=theme,
                **kwargs,
            )


class StreamlitColumnNotFoundError(StreamlitAPIException):
    def __init__(self, df, col_name, *args):
        available_columns = ", ".join(str(c) for c in list(df.columns))
        message = (
            f'Data does not have a column named `"{col_name}"`. '
            f"Available columns are `{available_columns}`"
        )
        super().__init__(message, *args)


class StreamlitInvalidColorError(StreamlitAPIException):
    def __init__(self, df, color_from_user, *args):
        ", ".join(str(c) for c in list(df.columns))
        message = f"""
This does not look like a valid color argument: `{color_from_user}`.

The color argument can be:

* A hex string like "#ffaa00" or "#ffaa0088".
* An RGB or RGBA tuple with the red, green, blue, and alpha
  components specified as ints from 0 to 255 or floats from 0.0 to
  1.0.
* The name of a column.
* Or a list of colors, matching the number of y columns to draw.
        """
        super().__init__(message, *args)


class StreamlitColorLengthError(StreamlitAPIException):
    def __init__(self, color_values, y_column_list, *args):
        message = (
            f"The list of colors `{color_values}` must have the same "
            "length as the list of columns to be colored "
            f"`{y_column_list}`."
        )
        super().__init__(message, *args)<|MERGE_RESOLUTION|>--- conflicted
+++ resolved
@@ -22,26 +22,7 @@
 from contextlib import nullcontext
 from datetime import date
 from enum import Enum
-<<<<<<< HEAD
-from typing import (
-    TYPE_CHECKING,
-    Any,
-    Callable,
-    Collection,
-    Dict,
-    List,
-    Sequence,
-    Tuple,
-    Union,
-    cast,
-)
-
-import pandas as pd
-from pandas.api.types import infer_dtype, is_integer_dtype
-from typing_extensions import Literal
-=======
 from typing import TYPE_CHECKING, Any, Collection, Literal, Sequence, cast
->>>>>>> c6ba9619
 
 import streamlit.elements.arrow_vega_lite as arrow_vega_lite
 from streamlit import type_util
@@ -643,13 +624,9 @@
         width: int = 0,
         height: int = 0,
         use_container_width: bool = True,
-<<<<<<< HEAD
         on_selection: Union[str, Callable[..., None], True, False, None] = None,
         key: str = "",
-    ) -> "DeltaGenerator":
-=======
     ) -> DeltaGenerator:
->>>>>>> c6ba9619
         """Display a scatterplot chart.
 
         This is syntax-sugar around ``st.altair_chart``. The main difference
@@ -1043,12 +1020,8 @@
     size_from_user: str | float | None = None,
     width: int = 0,
     height: int = 0,
-<<<<<<< HEAD
     on_selection: Union[str, Callable[..., None], True, False, None] = None,
-) -> Tuple[alt.Chart, AddRowsMetadata]:
-=======
 ) -> tuple[alt.Chart, AddRowsMetadata]:
->>>>>>> c6ba9619
     """Function to use the chart's type, data columns and indices to figure out the chart's spec."""
     import altair as alt
 
