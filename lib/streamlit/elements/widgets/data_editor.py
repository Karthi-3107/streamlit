--- conflicted
+++ resolved
@@ -832,24 +832,11 @@
         # Fix the column headers to work correctly for data editing:
         _fix_column_headers(data_df)
 
-<<<<<<< HEAD
-        if not isinstance(data_df.index, pd.RangeIndex):
-            # If the index is not a range index, we will configure it as required
-            # since the user is required to provide a (unique) value for editing.
-            update_column_config(
-                column_config_mapping, INDEX_IDENTIFIER, {"required": True}
-            )
-        elif num_rows == "dynamic":
-            # Temporary workaround: We hide range indices if num_rows is dynamic.
-            # since the current way of handling this index during editing is a bit
-            # confusing.
-=======
         has_range_index = isinstance(data_df.index, pd.RangeIndex)
 
         if not has_range_index:
             # If the index is not a range index, we will configure it as required
             # since the user is required to provide a (unique) value for editing.
->>>>>>> 9490e07c
             update_column_config(
                 column_config_mapping, INDEX_IDENTIFIER, {"required": True}
             )
