# Copyright (c) Streamlit Inc. (2018-2022) Snowflake Inc. (2022-2024)
#
# Licensed under the Apache License, Version 2.0 (the "License");
# you may not use this file except in compliance with the License.
# You may obtain a copy of the License at
#
#     http://www.apache.org/licenses/LICENSE-2.0
#
# Unless required by applicable law or agreed to in writing, software
# distributed under the License is distributed on an "AS IS" BASIS,
# WITHOUT WARRANTIES OR CONDITIONS OF ANY KIND, either express or implied.
# See the License for the specific language governing permissions and
# limitations under the License.

from __future__ import annotations

from dataclasses import dataclass
from textwrap import dedent
from typing import TYPE_CHECKING, List, Literal, Sequence, Union, cast, overload

from typing_extensions import TypeAlias

from streamlit import config
from streamlit.elements.form_utils import current_form_id
from streamlit.elements.lib.policies import (
    check_widget_policies,
    maybe_raise_label_warnings,
)
from streamlit.elements.lib.utils import (
    Key,
    LabelVisibility,
    get_label_visibility_proto_value,
    to_key,
)
from streamlit.proto.Common_pb2 import FileUploaderState as FileUploaderStateProto
from streamlit.proto.Common_pb2 import UploadedFileInfo as UploadedFileInfoProto
from streamlit.proto.FileUploader_pb2 import FileUploader as FileUploaderProto
from streamlit.runtime.metrics_util import gather_metrics
from streamlit.runtime.scriptrunner import ScriptRunContext, get_script_run_ctx
from streamlit.runtime.state import (
    WidgetArgs,
    WidgetCallback,
    WidgetKwargs,
    register_widget,
)
from streamlit.runtime.state.common import compute_element_id
from streamlit.runtime.uploaded_file_manager import DeletedFile, UploadedFile

if TYPE_CHECKING:
    from streamlit.delta_generator import DeltaGenerator

SomeUploadedFiles: TypeAlias = Union[
    UploadedFile,
    DeletedFile,
    List[Union[UploadedFile, DeletedFile]],
    None,
]


TYPE_PAIRS = [
    (".jpg", ".jpeg"),
    (".mpg", ".mpeg"),
    (".mp4", ".mpeg4"),
    (".tif", ".tiff"),
    (".htm", ".html"),
]


def _get_upload_files(
    widget_value: FileUploaderStateProto | None,
) -> list[UploadedFile | DeletedFile]:
    if widget_value is None:
        return []

    ctx = get_script_run_ctx()
    if ctx is None:
        return []

    uploaded_file_info = widget_value.uploaded_file_info
    if len(uploaded_file_info) == 0:
        return []

    file_recs_list = ctx.uploaded_file_mgr.get_files(
        session_id=ctx.session_id,
        file_ids=[f.file_id for f in uploaded_file_info],
    )

    file_recs = {f.file_id: f for f in file_recs_list}

    collected_files: list[UploadedFile | DeletedFile] = []

    for f in uploaded_file_info:
        maybe_file_rec = file_recs.get(f.file_id)
        if maybe_file_rec is not None:
            uploaded_file = UploadedFile(maybe_file_rec, f.file_urls)
            collected_files.append(uploaded_file)
        else:
            collected_files.append(DeletedFile(f.file_id))

    return collected_files


@dataclass
class FileUploaderSerde:
    accept_multiple_files: bool

    def deserialize(
        self, ui_value: FileUploaderStateProto | None, widget_id: str
    ) -> SomeUploadedFiles:
        upload_files = _get_upload_files(ui_value)

        if len(upload_files) == 0:
            return_value: SomeUploadedFiles = [] if self.accept_multiple_files else None
        else:
            return_value = (
                upload_files if self.accept_multiple_files else upload_files[0]
            )
        return return_value

    def serialize(self, files: SomeUploadedFiles) -> FileUploaderStateProto:
        state_proto = FileUploaderStateProto()

        if not files:
            return state_proto
        elif not isinstance(files, list):
            files = [files]

        for f in files:
            if isinstance(f, DeletedFile):
                continue
            file_info: UploadedFileInfoProto = state_proto.uploaded_file_info.add()
            file_info.file_id = f.file_id
            file_info.name = f.name
            file_info.size = f.size
            file_info.file_urls.CopyFrom(f._file_urls)

        return state_proto


class FileUploaderMixin:
    # Multiple overloads are defined on `file_uploader()` below to represent
    # the different return types of `file_uploader()`.
    # These return types differ according to the value of the `accept_multiple_files` argument.
    # There are 2 associated variables, each with 2 options.
    # 1. The `accept_multiple_files` argument is set as `True`,
    #    or it is set as `False` or omitted, in which case the default value `False`.
    # 2. The `type` argument may or may not be provided as a keyword-only argument.
    # There must be 2x2=4 overloads to cover all the possible arguments,
    # as these overloads must be mutually exclusive for mypy.

    # 1. type is given as not a keyword-only argument
    # 2. accept_multiple_files = True
    @overload
    def file_uploader(
        self,
        label: str,
        type: str | Sequence[str] | None,
        accept_multiple_files: Literal[True],
        key: Key | None = None,
        help: str | None = None,
        on_change: WidgetCallback | None = None,
        args: WidgetArgs | None = None,
        kwargs: WidgetKwargs | None = None,
        *,
        disabled: bool = False,
        label_visibility: LabelVisibility = "visible",
    ) -> list[UploadedFile] | None: ...

    # 1. type is given as not a keyword-only argument
    # 2. accept_multiple_files = False or omitted
    @overload
    def file_uploader(
        self,
        label: str,
        type: str | Sequence[str] | None,
        accept_multiple_files: Literal[False] = False,
        key: Key | None = None,
        help: str | None = None,
        on_change: WidgetCallback | None = None,
        args: WidgetArgs | None = None,
        kwargs: WidgetKwargs | None = None,
        *,
        disabled: bool = False,
        label_visibility: LabelVisibility = "visible",
    ) -> UploadedFile | None: ...

    # The following 2 overloads represent the cases where
    # the `type` argument is a keyword-only argument.
    # See https://github.com/python/mypy/issues/4020#issuecomment-737600893
    # for the related discussions and examples.

    # 1. type is skipped or a keyword argument
    # 2. accept_multiple_files = True
    @overload
    def file_uploader(
        self,
        label: str,
        *,
        accept_multiple_files: Literal[True],
        type: str | Sequence[str] | None = None,
        key: Key | None = None,
        help: str | None = None,
        on_change: WidgetCallback | None = None,
        args: WidgetArgs | None = None,
        kwargs: WidgetKwargs | None = None,
        disabled: bool = False,
        label_visibility: LabelVisibility = "visible",
    ) -> list[UploadedFile] | None: ...

    # 1. type is skipped or a keyword argument
    # 2. accept_multiple_files = False or omitted
    @overload
    def file_uploader(
        self,
        label: str,
        *,
        accept_multiple_files: Literal[False] = False,
        type: str | Sequence[str] | None = None,
        key: Key | None = None,
        help: str | None = None,
        on_change: WidgetCallback | None = None,
        args: WidgetArgs | None = None,
        kwargs: WidgetKwargs | None = None,
        disabled: bool = False,
        label_visibility: LabelVisibility = "visible",
    ) -> UploadedFile | None: ...

    @gather_metrics("file_uploader")
    def file_uploader(
        self,
        label: str,
        type: str | Sequence[str] | None = None,
        accept_multiple_files: bool = False,
        key: Key | None = None,
        help: str | None = None,
        on_change: WidgetCallback | None = None,
        args: WidgetArgs | None = None,
        kwargs: WidgetKwargs | None = None,
        *,  # keyword-only arguments:
        disabled: bool = False,
        label_visibility: LabelVisibility = "visible",
    ) -> UploadedFile | list[UploadedFile] | None:
        r"""Display a file uploader widget.
        By default, uploaded files are limited to 200MB. You can configure
        this using the ``server.maxUploadSize`` config option. For more info
        on how to set config options, see
        https://docs.streamlit.io/develop/api-reference/configuration/config.toml

        Parameters
        ----------
        label : str
            A short label explaining to the user what this file uploader is for.
            The label can optionally contain GitHub-flavored Markdown of the
            following types: Bold, Italics, Strikethroughs, Inline Code, and
            Links.

            Unsupported Markdown elements are unwrapped so only their children
            (text contents) render. Display unsupported elements as literal
            characters by backslash-escaping them. E.g.,
            ``"1\. Not an ordered list"``.

            See the ``body`` parameter of |st.markdown|_ for additional,
            supported Markdown directives.

            For accessibility reasons, you should never set an empty label (label="")
            but hide it with label_visibility if needed. In the future, we may disallow
            empty labels by raising an exception.

            .. |st.markdown| replace:: ``st.markdown``
            .. _st.markdown: https://docs.streamlit.io/develop/api-reference/text/st.markdown

        type : str or list of str or None
            Array of allowed extensions. ['png', 'jpg']
            The default is None, which means all extensions are allowed.

        accept_multiple_files : bool
            If True, allows the user to upload multiple files at the same time,
            in which case the return value will be a list of files.
            Default: False

        key : str or int
            An optional string or integer to use as the unique key for the widget.
            If this is omitted, a key will be generated for the widget
            based on its content. Multiple widgets of the same type may
            not share the same key.

        help : str
            A tooltip that gets displayed next to the file uploader.

        on_change : callable
            An optional callback invoked when this file_uploader's value
            changes.

        args : tuple
            An optional tuple of args to pass to the callback.

        kwargs : dict
            An optional dict of kwargs to pass to the callback.

        disabled : bool
            An optional boolean, which disables the file uploader if set to
            True. The default is False. This argument can only be supplied by
            keyword.

        label_visibility : "visible", "hidden", or "collapsed"
            The visibility of the label. If "hidden", the label doesn't show but there
            is still empty space for it above the widget (equivalent to label="").
            If "collapsed", both the label and the space are removed. Default is
            "visible".

        Returns
        -------
        None or UploadedFile or list of UploadedFile
            - If accept_multiple_files is False, returns either None or
              an UploadedFile object.
            - If accept_multiple_files is True, returns a list with the
              uploaded files as UploadedFile objects. If no files were
              uploaded, returns an empty list.

            The UploadedFile class is a subclass of BytesIO, and therefore
            it is "file-like". This means you can pass them anywhere where
            a file is expected.

        Examples
        --------
        Insert a file uploader that accepts a single file at a time:

        >>> import streamlit as st
        >>> import pandas as pd
        >>> from io import StringIO
        >>>
        >>> uploaded_file = st.file_uploader("Choose a file")
        >>> if uploaded_file is not None:
        ...     # To read file as bytes:
        ...     bytes_data = uploaded_file.getvalue()
        ...     st.write(bytes_data)
        >>>
        ...     # To convert to a string based IO:
        ...     stringio = StringIO(uploaded_file.getvalue().decode("utf-8"))
        ...     st.write(stringio)
        >>>
        ...     # To read file as string:
        ...     string_data = stringio.read()
        ...     st.write(string_data)
        >>>
        ...     # Can be used wherever a "file-like" object is accepted:
        ...     dataframe = pd.read_csv(uploaded_file)
        ...     st.write(dataframe)

        Insert a file uploader that accepts multiple files at a time:

        >>> import streamlit as st
        >>>
        >>> uploaded_files = st.file_uploader(
        ...     "Choose a CSV file", accept_multiple_files=True
        ... )
        >>> for uploaded_file in uploaded_files:
        ...     bytes_data = uploaded_file.read()
        ...     st.write("filename:", uploaded_file.name)
        ...     st.write(bytes_data)

        .. output::
           https://doc-file-uploader.streamlit.app/
           height: 375px

        """
        ctx = get_script_run_ctx()
        return self._file_uploader(
            label=label,
            type=type,
            accept_multiple_files=accept_multiple_files,
            key=key,
            help=help,
            on_change=on_change,
            args=args,
            kwargs=kwargs,
            disabled=disabled,
            label_visibility=label_visibility,
            ctx=ctx,
        )

    def _file_uploader(
        self,
        label: str,
        type: str | Sequence[str] | None = None,
        accept_multiple_files: bool = False,
        key: Key | None = None,
        help: str | None = None,
        on_change: WidgetCallback | None = None,
        args: WidgetArgs | None = None,
        kwargs: WidgetKwargs | None = None,
        *,  # keyword-only arguments:
        label_visibility: LabelVisibility = "visible",
        disabled: bool = False,
        ctx: ScriptRunContext | None = None,
    ) -> UploadedFile | list[UploadedFile] | None:
        key = to_key(key)

        check_widget_policies(
            self.dg,
            key,
            on_change,
            default_value=None,
            writes_allowed=False,
        )
        maybe_raise_label_warnings(label, label_visibility)

<<<<<<< HEAD
        id = compute_element_id(
=======
        element_id = compute_element_id(
>>>>>>> fbe27d64
            "file_uploader",
            user_key=key,
            label=label,
            type=type,
            accept_multiple_files=accept_multiple_files,
            key=key,
            help=help,
            form_id=current_form_id(self.dg),
            page=ctx.active_script_hash if ctx else None,
        )

        if type:
            if isinstance(type, str):
                type = [type]

            # May need a regex or a library to validate file types are valid
            # extensions.
            type = [
                file_type if file_type[0] == "." else f".{file_type}"
                for file_type in type
            ]

            type = [t.lower() for t in type]

            for x, y in TYPE_PAIRS:
                if x in type and y not in type:
                    type.append(y)
                if y in type and x not in type:
                    type.append(x)

        file_uploader_proto = FileUploaderProto()
        file_uploader_proto.id = element_id
        file_uploader_proto.label = label
        file_uploader_proto.type[:] = type if type is not None else []
        file_uploader_proto.max_upload_size_mb = config.get_option(
            "server.maxUploadSize"
        )
        file_uploader_proto.multiple_files = accept_multiple_files
        file_uploader_proto.form_id = current_form_id(self.dg)
        file_uploader_proto.disabled = disabled
        file_uploader_proto.label_visibility.value = get_label_visibility_proto_value(
            label_visibility
        )

        if help is not None:
            file_uploader_proto.help = dedent(help)

        serde = FileUploaderSerde(accept_multiple_files)

        # FileUploader's widget value is a list of file IDs
        # representing the current set of files that this uploader should
        # know about.
        widget_state = register_widget(
            "file_uploader",
            file_uploader_proto,
            on_change_handler=on_change,
            args=args,
            kwargs=kwargs,
            deserializer=serde.deserialize,
            serializer=serde.serialize,
            ctx=ctx,
        )

        self.dg._enqueue("file_uploader", file_uploader_proto)

        if isinstance(widget_state.value, DeletedFile):
            return None
        elif isinstance(widget_state.value, list):
            return [f for f in widget_state.value if not isinstance(f, DeletedFile)]

        return widget_state.value

    @property
    def dg(self) -> DeltaGenerator:
        """Get our DeltaGenerator."""
        return cast("DeltaGenerator", self)<|MERGE_RESOLUTION|>--- conflicted
+++ resolved
@@ -405,11 +405,7 @@
         )
         maybe_raise_label_warnings(label, label_visibility)
 
-<<<<<<< HEAD
-        id = compute_element_id(
-=======
         element_id = compute_element_id(
->>>>>>> fbe27d64
             "file_uploader",
             user_key=key,
             label=label,
