--- conflicted
+++ resolved
@@ -1192,10 +1192,7 @@
 except ModuleNotFoundError:
     print("Xarray not installed. Skipping Xarray dataframe integration tests.")  # noqa: T201
 
-<<<<<<< HEAD
-
-=======
->>>>>>> 018ee504
+
 ###################################
 ########## Pydantic Types #########
 ###################################
