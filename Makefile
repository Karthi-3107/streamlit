# Black magic to get module directories
modules := $(foreach initpy, $(foreach dir, $(wildcard lib/*), $(wildcard $(dir)/__init__.py)), $(realpath $(dir $(initpy))))

PY_VERSION := $(shell python -c 'import platform; print(platform.python_version())')
ANACONDA_VERSION := $(shell ./scripts/anaconda_version.sh only)
ifdef ANACONDA_VERSION
PY_VERSION := $(ANACONDA_VERSION)
else
PY_VERSION := python-$(PY_VERSION)
endif

help:
	@echo "Streamlit Make Commands:"
	@echo " all          - Cleans and rebuilds lib and frontend."
	@echo " all-devel    - Cleans and rebuilds lib. Doesn't rebuild the frontend."
	@echo " init         - Run once to install python and js dependencies."
	@echo " build        - build the static version of Streamlit (without Node)"
	@echo " protobuf     - Recompile Protobufs for Python and Javascript."
	@echo " develop      - Install streamlit pointing to local workspace."
	@echo " install      - Install streamlit pointing to PYTHONPATH."
	@echo " wheel        - Create a wheel file in dist/."
	@echo " loc          - Count lines of code."
	@echo " clean-docs   - Deletes the autogenerated HTML documentation."
	@echo " docs         - Generates HTML documentation at /docs/_build."
	@echo " devel-docs   - Builds docs and starts a local server."
	@echo " publish-docs - Builds docs and pushes the documentation to prod."
<<<<<<< HEAD
	@echo " pytest       - Runs python unit tests"
	@echo " jslint       - Lints the frontend"
	@echo " e2e          - Run E2E tests"
=======
	@echo " pytest       - Runs python unit tests."
	@echo " jslint       - Lints the frontend."

.PHONY: all
all: clean init install build develop
>>>>>>> acac76de

.PHONY: all-devel
all-devel: clean init install develop
	@echo ""
	@echo "    The frontend has *not* been rebuilt, so shared reports won't work."
	@echo "    If you need to test report sharing, run 'make build' first!"
	@echo ""

.PHONY: init
init: setup pipenv react-init protobuf # react-build release

.PHONY: build
build: react-build

setup:
	pip install pip-tools pipenv

pipenv: lib/Pipfile
# In CircleCI, dont generate Pipfile.lock This is only used for development.
ifndef CIRCLECI
	cd lib; rm -f Pipfile.lock; pipenv lock --dev && mv Pipfile.lock Pipfile.locks/$(PY_VERSION)
else
	echo "Running in CircleCI, not generating requirements."
endif
	cd lib; rm -f Pipfile.lock; cp -f Pipfile.locks/$(PY_VERSION) Pipfile.lock
ifndef CIRCLECI
	# Dont update lockfile and install whatever is in lock.
	cd lib; pipenv install --ignore-pipfile --dev
else
	cd lib; pipenv install --ignore-pipfile --dev --system
endif

pylint:
	# Linting
	# (Ignore E402 since our Python2-compatibility imports break this lint rule.)
	cd lib; flake8 --ignore=E402,E128 --exclude=streamlit/protobuf/*_pb2.py $(modules) tests/

pytest:
	# Just testing. No code coverage.
	cd lib; PYTHONPATH=. pytest -v -l tests/ $(modules)

pycoverage:
	# testing + code coverage
	cd lib; PYTHONPATH=. pytest -v -l $(foreach dir,$(modules),--cov=$(dir)) --cov-report=term-missing tests/ $(modules)

.PHONY: user-tests
user-tests:
	flake8 --ignore=E402,E128 user-tests/
	pytest -v -l user-tests/

install:
	cd lib ; python setup.py install

develop:
	cd lib ; python setup.py develop

# dev:
# 	python setup.py egg_info --tag-build=.$(USER) bdist_wheel sdist
# 	@echo
# 	@echo Dev wheel file in $(shell ls dist/*$(shell python setup.py --version).$(USER)-py27*whl) and install with '"pip install [wheel file]"'
# 	@echo

wheel:
	# Get rid of the old build folder to make sure that we delete old js and css.
	rm -rfv lib/build
	cd lib ; python setup.py bdist_wheel --universal
	# cd lib ; python setup.py bdist_wheel sdist

clean:
	@echo FIXME: This needs to be fixed!
	cd lib; rm -rf build dist  .eggs *.egg-info
	find . -name '*.pyc' -type f -delete || true
	find . -name __pycache__ -type d -delete || true
	find . -name .pytest_cache -exec rm -rfv {} \; || true
	cd frontend; rm -rf build node_modules
	rm -f lib/streamlit/protobuf/*_pb2.py
	rm -rf frontend/public/vendor
	rm -f frontend/src/autogen/protobuf.js
	rm -f frontend/src/autogen/protobuf.d.ts
	rm -rf lib/streamlit/static
	rm -f lib/Pipfile.lock
	find . -name .streamlit -type d -exec rm -rfv {} \; || true
	cd lib; rm -rf .coverage .coverage\.*
	rm -rf conda/streamlit-forge

.PHONY: clean-docs
clean-docs:
	cd docs; \
		make distclean

.PHONY: docs
docs: clean-docs
	cd docs; \
		make html

.PHONY: devel-docs
devel-docs: docs
	cd docs/_build/html; \
		python -m SimpleHTTPServer 8000 || python -m http.server 8000

.PHONY: publish-docs
publish-docs: docs
	cd docs/_build; \
		aws s3 sync \
				--acl public-read html s3://streamlit.io/secret/docs/ \
				--profile streamlit
	#
	# The line below uses the distribution ID obtained with
	# $ aws cloudfront list-distributions | \
	#     jq '.DistributionList.Items[] | \
	#     select(.Aliases.Items[0] | \
	#     contains("www.streamlit.io")) | \
	#     .Id'
	#
		aws cloudfront create-invalidation \
			--distribution-id=E5G9JPT7IOJDV \
			--paths \
				'/secret/docs/*' \
				'/secret/docs/api/*' \
				'/secret/docs/tutorial/*' \
			--profile streamlit

.PHONY: protobuf
protobuf:
	@# Python protobuf generation
	protoc \
		--proto_path=protobuf protobuf/*.proto \
		--python_out=lib/streamlit/protobuf

	@# Create a folder for autogenerated files
	mkdir -p frontend/src/autogen

	@# JS protobuf generation. The --es6 flag generates a proper es6 module.
	cd frontend/ ; ( \
		echo "/* eslint-disable */" ; \
		echo ; \
		./node_modules/protobufjs/bin/pbjs ../protobuf/*.proto -t static-module --es6 \
	) > ./src/autogen/protobuf.js

	@# Typescript type declarations for our generated protobufs
	cd frontend/ ; ( \
		echo "/* eslint-disable */" ; \
		echo ; \
		./node_modules/protobufjs/bin/pbts ./src/autogen/protobuf.js \
	) > ./src/autogen/protobuf.d.ts

.PHONY: react-init
react-init:
	cd frontend/ ; yarn install

.PHONY: react-build
react-build:
	cd frontend/ ; yarn run build
	rsync -av --delete --delete-excluded --exclude=reports \
		frontend/build/ lib/streamlit/static/
	find lib/streamlit/static -type 'f' -iname '*.map' | xargs rm -fv

.PHONY: jslint
jslint:
	@# max-warnings 0 means we'll exit with a non-zero status on any lint warning
	cd frontend; ./node_modules/.bin/eslint --ext .js --ext .jsx --ext .ts --ext .tsx --max-warnings 0 ./src

js-test:
	cd frontend; yarn run test
	cd frontend; yarn run coverage

# Counts the number of lines of code in the project
loc:
	find . -iname '*.py' -or -iname '*.js'  | \
		egrep -v "(node_modules)|(_pb2)|(lib\/protobuf)|(dist\/)" | \
		xargs wc

# Distributes the package to PyPi
distribute:
	cd lib/dist; \
		twine upload $$(ls -t *.whl | head -n 1)

.PHONY: docker-build-frontend
docker-build-frontend:
	cd docker/streamlit ; docker-compose build frontend

.PHONY: create-conda-packages serve-conda
create-conda-packages:
	cd conda ; ./create_packages.sh

serve-conda:
	cd conda ; python -m http.server 8000 || python -m SimpleHTTPServer 8000

# Run E2E tests
.PHONY: e2e
e2e:
	./scripts/e2e.sh<|MERGE_RESOLUTION|>--- conflicted
+++ resolved
@@ -24,17 +24,12 @@
 	@echo " docs         - Generates HTML documentation at /docs/_build."
 	@echo " devel-docs   - Builds docs and starts a local server."
 	@echo " publish-docs - Builds docs and pushes the documentation to prod."
-<<<<<<< HEAD
-	@echo " pytest       - Runs python unit tests"
-	@echo " jslint       - Lints the frontend"
-	@echo " e2e          - Run E2E tests"
-=======
 	@echo " pytest       - Runs python unit tests."
 	@echo " jslint       - Lints the frontend."
+	@echo " e2e          - Run E2E tests"
 
 .PHONY: all
 all: clean init install build develop
->>>>>>> acac76de
 
 .PHONY: all-devel
 all-devel: clean init install develop
