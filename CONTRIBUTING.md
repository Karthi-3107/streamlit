--- conflicted
+++ resolved
@@ -236,11 +236,7 @@
 
 #### Bump the Version Number
 
-<<<<<<< HEAD
-**Note:** The current version is `0.35.0`.
-=======
 **Note:** The current version is `0.36.0`.
->>>>>>> 3f09face
 
 There's a [script](scripts/update_version.py) that will update all the
 version numbers across different files, including this one.  See the
