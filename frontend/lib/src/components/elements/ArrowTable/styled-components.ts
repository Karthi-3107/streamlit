--- conflicted
+++ resolved
@@ -25,7 +25,6 @@
   overflow: ["auto", "overlay"],
 }))
 
-<<<<<<< HEAD
 export interface StyledTableProps {
   tableBorder?: boolean
 }
@@ -42,33 +41,16 @@
       ? `${theme.sizes.borderWidth} solid ${theme.colors.borderColorLight}`
       : `${theme.sizes.borderWidth} solid transparent`,
     "& caption": {
+      fontFamily: theme.genericFonts.bodyFont,
+      fontSize: theme.fontSizes.sm,
       paddingTop: theme.spacing.sm,
       paddingBottom: 0,
       color: theme.colors.fadedText60,
       textAlign: "left",
+      wordWrap: "break-word",
     },
   })
 )
-=======
-export const StyledTable = styled.table(({ theme }) => ({
-  width: theme.sizes.full,
-  marginBottom: theme.spacing.lg,
-  color: theme.colors.bodyText,
-  // Prevent double borders
-  borderCollapse: "collapse",
-  captionSide: "bottom",
-  border: `${theme.sizes.borderWidth} solid ${theme.colors.borderColorLight}`,
-  "& caption": {
-    fontFamily: theme.genericFonts.bodyFont,
-    fontSize: theme.fontSizes.sm,
-    paddingTop: theme.spacing.sm,
-    paddingBottom: 0,
-    color: theme.colors.fadedText60,
-    textAlign: "left",
-    wordWrap: "break-word",
-  },
-}))
->>>>>>> 5290639f
 
 const styleCellFunction = (
   theme: EmotionTheme,
