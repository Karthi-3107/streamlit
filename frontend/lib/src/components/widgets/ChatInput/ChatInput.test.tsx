/**
 * Copyright (c) Streamlit Inc. (2018-2022) Snowflake Inc. (2022-2024)
 *
 * Licensed under the Apache License, Version 2.0 (the "License");
 * you may not use this file except in compliance with the License.
 * You may obtain a copy of the License at
 *
 *     http://www.apache.org/licenses/LICENSE-2.0
 *
 * Unless required by applicable law or agreed to in writing, software
 * distributed under the License is distributed on an "AS IS" BASIS,
 * WITHOUT WARRANTIES OR CONDITIONS OF ANY KIND, either express or implied.
 * See the License for the specific language governing permissions and
 * limitations under the License.
 */

import React from "react"

import { fireEvent, screen } from "@testing-library/react"

import { render } from "@streamlit/lib/src/test_util"
import {
  ChatInput as ChatInputProto,
  FileURLs as FileURLsProto,
  IChatInputValue,
} from "@streamlit/lib/src/proto"
import { WidgetStateManager } from "@streamlit/lib/src/WidgetStateManager"
import { UploadFileInfo } from "@streamlit/lib/src/components/widgets/FileUploader/UploadFileInfo"

import ChatInput, { Props } from "./ChatInput"

const getProps = (
  elementProps: Partial<ChatInputProto> = {},
  widgetProps: Partial<Props> = {}
): Props => ({
  element: ChatInputProto.create({
    id: "123",
    placeholder: "Enter Text Here",
    disabled: false,
    default: "",
    acceptFile: "false",
    ...elementProps,
  }),
  width: 300,
  disabled: false,
  widgetMgr: new WidgetStateManager({
    sendRerunBackMsg: vi.fn(),
    formsDataChanged: vi.fn(),
  }),
  // @ts-expect-error
  uploadClient: {
    uploadFile: jest.fn().mockImplementation(() => {
      return Promise.resolve()
    }),
    fetchFileURLs: jest.fn().mockImplementation((acceptedFiles: File[]) => {
      return Promise.resolve(
        acceptedFiles.map(file => {
          return new FileURLsProto({
            fileId: file.name,
            uploadUrl: file.name,
            deleteUrl: file.name,
          })
        })
      )
    }),
    deleteFile: jest.fn(),
  },
  ...widgetProps,
})

const mockChatInputValue = (
  text: string,
  _: UploadFileInfo[] = [] // TODO (sfc-gh-pchiu): implement mock for files
): IChatInputValue => {
  return {
    data: text,
    fileUploaderState: {
      uploadedFileInfo: [],
    },
  }
}

describe("ChatInput widget", () => {
  afterEach(() => {
    vi.restoreAllMocks()
  })

  it("renders without crashing", () => {
    const props = getProps()
    render(<ChatInput {...props} />)

    const chatInput = screen.getByTestId("stChatInputTextArea")
    expect(chatInput).toBeInTheDocument()
  })

  it("shows a placeholder", () => {
    const props = getProps()
    render(<ChatInput {...props} />)

    const chatInput = screen.getByTestId("stChatInputTextArea")
    expect(chatInput).toHaveAttribute("placeholder", props.element.placeholder)
  })

  it("sets the aria label to the placeholder", () => {
    const props = getProps()
    render(<ChatInput {...props} />)

    const chatInput = screen.getByTestId("stChatInputTextArea")
    expect(chatInput).toHaveAttribute("aria-label", props.element.placeholder)
  })

  it("sets the value intially to the element default", () => {
    const props = getProps()
    render(<ChatInput {...props} />)

    const chatInput = screen.getByTestId("stChatInputTextArea")
    expect(chatInput).toHaveTextContent(props.element.default)
  })

  it("sets the value when values are typed in", () => {
    const props = getProps()
    render(<ChatInput {...props} />)

    const chatInput = screen.getByTestId("stChatInputTextArea")
    fireEvent.change(chatInput, { target: { value: "Sample text" } })
    expect(chatInput).toHaveTextContent("Sample text")
  })

  it("does not increase text value when maxChars is set", () => {
    const props = getProps({ maxChars: 10 })
    render(<ChatInput {...props} />)

    const chatInput = screen.getByTestId("stChatInputTextArea")
    fireEvent.change(chatInput, { target: { value: "1234567890" } })
    expect(chatInput).toHaveTextContent("1234567890")
    fireEvent.change(chatInput, { target: { value: "12345678901" } })
    expect(chatInput).toHaveTextContent("1234567890")
  })

  it("sends and resets the value on enter", () => {
    const props = getProps()
<<<<<<< HEAD
    const spy = jest.spyOn(props.widgetMgr, "setChatInputValue")
=======
    const spy = vi.spyOn(props.widgetMgr, "setStringTriggerValue")
>>>>>>> 822cca01
    render(<ChatInput {...props} />)

    const chatInput = screen.getByTestId("stChatInputTextArea")
    fireEvent.change(chatInput, { target: { value: "1234567890" } })
    expect(chatInput).toHaveTextContent("1234567890")
    fireEvent.keyDown(chatInput, { key: "Enter" })
    expect(spy).toHaveBeenCalledWith(
      props.element,
      mockChatInputValue("1234567890"),
      {
        fromUi: true,
      },
      undefined
    )
    expect(chatInput).toHaveTextContent("")
  })

  it("ensures chat input has focus on submit by keyboard", () => {
    const props = getProps()
    render(<ChatInput {...props} />)

    const chatInput = screen.getByTestId("stChatInputTextArea")
    fireEvent.change(chatInput, { target: { value: "1234567890" } })
    expect(chatInput).toHaveTextContent("1234567890")
    fireEvent.keyDown(chatInput, { key: "Enter" })
    expect(chatInput).toHaveFocus()
  })

  it("ensures chat input has focus on submit by button click", () => {
    const props = getProps()
    render(<ChatInput {...props} />)

    const chatInput = screen.getByTestId("stChatInputTextArea")
    const chatButton = screen.getByTestId("stChatInputSubmitButton")
    fireEvent.change(chatInput, { target: { value: "1234567890" } })
    expect(chatInput).toHaveTextContent("1234567890")
    fireEvent.click(chatButton)
    expect(chatInput).toHaveFocus()
  })

  it("can set fragmentId when sending value", () => {
    const props = getProps(undefined, { fragmentId: "myFragmentId" })
<<<<<<< HEAD
    const spy = jest.spyOn(props.widgetMgr, "setChatInputValue")
=======
    const spy = vi.spyOn(props.widgetMgr, "setStringTriggerValue")
>>>>>>> 822cca01
    render(<ChatInput {...props} />)

    const chatInput = screen.getByTestId("stChatInputTextArea")
    fireEvent.change(chatInput, { target: { value: "1234567890" } })
    fireEvent.keyDown(chatInput, { key: "Enter" })
    expect(spy).toHaveBeenCalledWith(
      props.element,
      mockChatInputValue("1234567890"),
      {
        fromUi: true,
      },
      "myFragmentId"
    )
  })

  it("will not send an empty value on enter if empty", () => {
    const props = getProps()
<<<<<<< HEAD
    const spy = jest.spyOn(props.widgetMgr, "setChatInputValue")
=======
    const spy = vi.spyOn(props.widgetMgr, "setStringTriggerValue")
>>>>>>> 822cca01
    render(<ChatInput {...props} />)

    const chatInput = screen.getByTestId("stChatInputTextArea")
    fireEvent.keyDown(chatInput, { key: "Enter" })
    expect(spy).not.toHaveBeenCalledWith(props.element, "", {
      fromUi: true,
    })
    expect(chatInput).toHaveTextContent("")
  })

  it("will not show instructions when the text has changed", () => {
    const props = getProps()
    render(<ChatInput {...props} />)

    const chatInput = screen.getByTestId("stChatInputTextArea")
    const instructions = screen.getByTestId("InputInstructions")
    expect(instructions).toHaveTextContent("")

    fireEvent.change(chatInput, { target: { value: "1234567890" } })
    expect(instructions).toHaveTextContent("")
  })

  it("does not send/clear on shift + enter", () => {
    const props = getProps()
<<<<<<< HEAD
    const spy = jest.spyOn(props.widgetMgr, "setChatInputValue")
=======
    const spy = vi.spyOn(props.widgetMgr, "setStringTriggerValue")
>>>>>>> 822cca01
    render(<ChatInput {...props} />)
    const chatInput = screen.getByTestId("stChatInputTextArea")

    fireEvent.change(chatInput, { target: { value: "1234567890" } })
    expect(chatInput).toHaveTextContent("1234567890")
    fireEvent.keyDown(chatInput, { key: "Enter", shiftKey: true })
    // We cannot test the value to be changed cause that is essentially a
    // change event.
    expect(chatInput).not.toHaveTextContent("")
    expect(spy).not.toHaveBeenCalled()
  })

  it("does not send/clear on ctrl + enter", () => {
    const props = getProps()
<<<<<<< HEAD
    const spy = jest.spyOn(props.widgetMgr, "setChatInputValue")
=======
    const spy = vi.spyOn(props.widgetMgr, "setStringTriggerValue")
>>>>>>> 822cca01
    render(<ChatInput {...props} />)

    const chatInput = screen.getByTestId("stChatInputTextArea")
    fireEvent.change(chatInput, { target: { value: "1234567890" } })
    expect(chatInput).toHaveTextContent("1234567890")
    fireEvent.keyDown(chatInput, { key: "Enter", ctrlKey: true })
    // We cannot test the value to be changed cause that is essentially a
    // change event.
    expect(chatInput).not.toHaveTextContent("")
    expect(spy).not.toHaveBeenCalled()
  })

  it("does not send/clear on meta + enter", () => {
    const props = getProps()
<<<<<<< HEAD
    const spy = jest.spyOn(props.widgetMgr, "setChatInputValue")
=======
    const spy = vi.spyOn(props.widgetMgr, "setStringTriggerValue")
>>>>>>> 822cca01
    render(<ChatInput {...props} />)

    const chatInput = screen.getByTestId("stChatInputTextArea")
    fireEvent.change(chatInput, { target: { value: "1234567890" } })
    expect(chatInput).toHaveTextContent("1234567890")
    fireEvent.keyDown(chatInput, { key: "Enter", metaKey: true })
    // We cannot test the value to be changed cause that is essentially a
    // change event.
    expect(chatInput).not.toHaveTextContent("")
    expect(spy).not.toHaveBeenCalled()
  })

  it("does sets the value if specified from protobuf to set it", () => {
    const props = getProps({ value: "12345", setValue: true })
    render(<ChatInput {...props} />)

    const chatInput = screen.getByTestId("stChatInputTextArea")
    expect(chatInput).toHaveTextContent("12345")
  })

  it("does not set the value if protobuf does not specify to set it", () => {
    const props = getProps({ value: "12345", setValue: false })
    render(<ChatInput {...props} />)

    const chatInput = screen.getByTestId("stChatInputTextArea")
    expect(chatInput).toHaveTextContent("")
  })

  it("disables the textarea and button", () => {
    const props = getProps({ disabled: true })
    render(<ChatInput {...props} />)

    const chatInput = screen.getByTestId("stChatInputTextArea")
    expect(chatInput).toBeDisabled()

    const button = screen.getByTestId("stChatInputSubmitButton")
    expect(button).toBeDisabled()
  })

  it("not disable the textarea by default", () => {
    const props = getProps()
    render(<ChatInput {...props} />)

    const chatInput = screen.getByTestId("stChatInputTextArea")
    expect(chatInput).not.toBeDisabled()

    const button = screen.getByTestId("stChatInputSubmitButton")
    expect(button).toBeDisabled()
  })

  it("disables the send button by default since there's no text", () => {
    const props = getProps()
    render(<ChatInput {...props} />)

    const button = screen.getByTestId("stChatInputSubmitButton")
    expect(button).toBeDisabled()
  })

  it("enables the send button when text is set, disables it when removed", () => {
    const props = getProps()
    render(<ChatInput {...props} />)

    const chatInput = screen.getByTestId("stChatInputTextArea")
    fireEvent.change(chatInput, { target: { value: "Sample text" } })

    const button = screen.getByTestId("stChatInputSubmitButton")
    expect(button).not.toBeDisabled()

    fireEvent.change(chatInput, { target: { value: "" } })
    expect(button).toBeDisabled()
  })
})<|MERGE_RESOLUTION|>--- conflicted
+++ resolved
@@ -47,24 +47,6 @@
     sendRerunBackMsg: vi.fn(),
     formsDataChanged: vi.fn(),
   }),
-  // @ts-expect-error
-  uploadClient: {
-    uploadFile: jest.fn().mockImplementation(() => {
-      return Promise.resolve()
-    }),
-    fetchFileURLs: jest.fn().mockImplementation((acceptedFiles: File[]) => {
-      return Promise.resolve(
-        acceptedFiles.map(file => {
-          return new FileURLsProto({
-            fileId: file.name,
-            uploadUrl: file.name,
-            deleteUrl: file.name,
-          })
-        })
-      )
-    }),
-    deleteFile: jest.fn(),
-  },
   ...widgetProps,
 })
 
@@ -139,11 +121,7 @@
 
   it("sends and resets the value on enter", () => {
     const props = getProps()
-<<<<<<< HEAD
-    const spy = jest.spyOn(props.widgetMgr, "setChatInputValue")
-=======
-    const spy = vi.spyOn(props.widgetMgr, "setStringTriggerValue")
->>>>>>> 822cca01
+    const spy = vi.spyOn(props.widgetMgr, "setStringTriggerValue")
     render(<ChatInput {...props} />)
 
     const chatInput = screen.getByTestId("stChatInputTextArea")
@@ -186,11 +164,7 @@
 
   it("can set fragmentId when sending value", () => {
     const props = getProps(undefined, { fragmentId: "myFragmentId" })
-<<<<<<< HEAD
-    const spy = jest.spyOn(props.widgetMgr, "setChatInputValue")
-=======
-    const spy = vi.spyOn(props.widgetMgr, "setStringTriggerValue")
->>>>>>> 822cca01
+    const spy = vi.spyOn(props.widgetMgr, "setStringTriggerValue")
     render(<ChatInput {...props} />)
 
     const chatInput = screen.getByTestId("stChatInputTextArea")
@@ -208,11 +182,7 @@
 
   it("will not send an empty value on enter if empty", () => {
     const props = getProps()
-<<<<<<< HEAD
-    const spy = jest.spyOn(props.widgetMgr, "setChatInputValue")
-=======
-    const spy = vi.spyOn(props.widgetMgr, "setStringTriggerValue")
->>>>>>> 822cca01
+    const spy = vi.spyOn(props.widgetMgr, "setStringTriggerValue")
     render(<ChatInput {...props} />)
 
     const chatInput = screen.getByTestId("stChatInputTextArea")
@@ -237,11 +207,7 @@
 
   it("does not send/clear on shift + enter", () => {
     const props = getProps()
-<<<<<<< HEAD
-    const spy = jest.spyOn(props.widgetMgr, "setChatInputValue")
-=======
-    const spy = vi.spyOn(props.widgetMgr, "setStringTriggerValue")
->>>>>>> 822cca01
+    const spy = vi.spyOn(props.widgetMgr, "setStringTriggerValue")
     render(<ChatInput {...props} />)
     const chatInput = screen.getByTestId("stChatInputTextArea")
 
@@ -256,11 +222,7 @@
 
   it("does not send/clear on ctrl + enter", () => {
     const props = getProps()
-<<<<<<< HEAD
-    const spy = jest.spyOn(props.widgetMgr, "setChatInputValue")
-=======
-    const spy = vi.spyOn(props.widgetMgr, "setStringTriggerValue")
->>>>>>> 822cca01
+    const spy = vi.spyOn(props.widgetMgr, "setStringTriggerValue")
     render(<ChatInput {...props} />)
 
     const chatInput = screen.getByTestId("stChatInputTextArea")
@@ -275,11 +237,7 @@
 
   it("does not send/clear on meta + enter", () => {
     const props = getProps()
-<<<<<<< HEAD
-    const spy = jest.spyOn(props.widgetMgr, "setChatInputValue")
-=======
-    const spy = vi.spyOn(props.widgetMgr, "setStringTriggerValue")
->>>>>>> 822cca01
+    const spy = vi.spyOn(props.widgetMgr, "setStringTriggerValue")
     render(<ChatInput {...props} />)
 
     const chatInput = screen.getByTestId("stChatInputTextArea")
