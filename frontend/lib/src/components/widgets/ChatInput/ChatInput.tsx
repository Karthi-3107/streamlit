--- conflicted
+++ resolved
@@ -201,14 +201,11 @@
               style: {
                 lineHeight: theme.lineHeights.inputWidget,
                 backgroundColor: theme.colors.transparent,
-<<<<<<< HEAD
-=======
                 // Disable resizing via drag and drop
                 resize: "none",
                 "::placeholder": {
                   opacity: "0.7",
                 },
->>>>>>> e91db4bd
                 height: isInputExtended
                   ? `${scrollHeight + ROUNDING_OFFSET}px`
                   : "auto",
