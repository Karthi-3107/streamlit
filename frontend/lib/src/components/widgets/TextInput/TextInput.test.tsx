--- conflicted
+++ resolved
@@ -17,13 +17,8 @@
 import React from "react"
 import "@testing-library/jest-dom"
 
-<<<<<<< HEAD
 import { act, fireEvent, screen, within } from "@testing-library/react"
-import userEvent from "@testing-library/user-event"
-=======
-import { fireEvent, screen, within } from "@testing-library/react"
 import { default as userEvent } from "@testing-library/user-event"
->>>>>>> 9bada26d
 
 import { render } from "@streamlit/lib/src/test_util"
 import { WidgetStateManager } from "@streamlit/lib/src/WidgetStateManager"
