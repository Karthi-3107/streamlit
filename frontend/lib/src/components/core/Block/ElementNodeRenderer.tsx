/**
 * Copyright (c) Streamlit Inc. (2018-2022) Snowflake Inc. (2022-2024)
 *
 * Licensed under the Apache License, Version 2.0 (the "License");
 * you may not use this file except in compliance with the License.
 * You may obtain a copy of the License at
 *
 *     http://www.apache.org/licenses/LICENSE-2.0
 *
 * Unless required by applicable law or agreed to in writing, software
 * distributed under the License is distributed on an "AS IS" BASIS,
 * WITHOUT WARRANTIES OR CONDITIONS OF ANY KIND, either express or implied.
 * See the License for the specific language governing permissions and
 * limitations under the License.
 */

import React, { ReactElement, Suspense } from "react"

import debounceRender from "react-debounce-render"
import classNames from "classnames"

import {
  Alert as AlertProto,
  Arrow as ArrowProto,
  Audio as AudioProto,
  BokehChart as BokehChartProto,
  ButtonGroup as ButtonGroupProto,
  Button as ButtonProto,
  CameraInput as CameraInputProto,
  ChatInput as ChatInputProto,
  Checkbox as CheckboxProto,
  Code as CodeProto,
  ColorPicker as ColorPickerProto,
  ComponentInstance as ComponentInstanceProto,
  DateInput as DateInputProto,
  DeckGlJsonChart as DeckGlJsonChartProto,
  DocString as DocStringProto,
  DownloadButton as DownloadButtonProto,
  Exception as ExceptionProto,
  FileUploader as FileUploaderProto,
  GraphVizChart as GraphVizChartProto,
  Heading as HeadingProto,
  Html as HtmlProto,
  IFrame as IFrameProto,
  ImageList as ImageListProto,
  Json as JsonProto,
  LinkButton as LinkButtonProto,
  Markdown as MarkdownProto,
  Metric as MetricProto,
  MultiSelect as MultiSelectProto,
  NumberInput as NumberInputProto,
  PageLink as PageLinkProto,
  PlotlyChart as PlotlyChartProto,
  Progress as ProgressProto,
  Radio as RadioProto,
  Selectbox as SelectboxProto,
  Skeleton as SkeletonProto,
  Slider as SliderProto,
  Spinner as SpinnerProto,
  TextArea as TextAreaProto,
  TextInput as TextInputProto,
  Text as TextProto,
  TimeInput as TimeInputProto,
  Toast as ToastProto,
  Video as VideoProto,
} from "@streamlit/lib/src/proto"
import { ElementNode } from "@streamlit/lib/src/AppNode"
import { Quiver } from "@streamlit/lib/src/dataframes/Quiver"
// Load (non-lazy) elements.
import AlertElement from "@streamlit/lib/src/components/elements/AlertElement"
import ArrowTable from "@streamlit/lib/src/components/elements/ArrowTable"
import DocString from "@streamlit/lib/src/components/elements/DocString"
import ErrorBoundary from "@streamlit/lib/src/components/shared/ErrorBoundary"
import ExceptionElement from "@streamlit/lib/src/components/elements/ExceptionElement"
import Json from "@streamlit/lib/src/components/elements/Json"
import Markdown from "@streamlit/lib/src/components/elements/Markdown"
import Metric from "@streamlit/lib/src/components/elements/Metric"
import { Skeleton } from "@streamlit/lib/src/components/elements/Skeleton"
import TextElement from "@streamlit/lib/src/components/elements/TextElement"
import { ComponentInstance } from "@streamlit/lib/src/components/widgets/CustomComponent"
import { VegaLiteChartElement } from "@streamlit/lib/src/components/elements/ArrowVegaLiteChart"
import { getAlertElementKind } from "@streamlit/lib/src/components/elements/AlertElement/AlertElement"
import Maybe from "@streamlit/lib/src/components/core/Maybe"
import { FormSubmitContent } from "@streamlit/lib/src/components/widgets/Form"
import Heading from "@streamlit/lib/src/components/shared/StreamlitMarkdown/Heading"
import { LibContext } from "@streamlit/lib/src/components/core/LibContext"

import {
  BaseBlockProps,
  convertKeyToClassName,
  getElementKey,
  isComponentStale,
  shouldComponentBeEnabled,
} from "./utils"
import { StyledElementContainer } from "./styled-components"

// Lazy-load elements.
const Audio = React.lazy(
  () => import("@streamlit/lib/src/components/elements/Audio")
)
const Balloons = React.lazy(
  () => import("@streamlit/lib/src/components/elements/Balloons")
)
const Snow = React.lazy(
  () => import("@streamlit/lib/src/components/elements/Snow")
)
const ArrowDataFrame = React.lazy(
  () => import("@streamlit/lib/src/components/widgets/DataFrame")
)
const ArrowVegaLiteChart = React.lazy(
  () => import("@streamlit/lib/src/components/elements/ArrowVegaLiteChart")
)
const Toast = React.lazy(
  () => import("@streamlit/lib/src/components/elements/Toast")
)

// BokehChart render function is sluggish. If the component is not debounced,
// AutoSizer causes it to rerender multiple times for different widths
// when the sidebar is toggled, which significantly slows down the app.
const BokehChart = React.lazy(
  () => import("@streamlit/lib/src/components/elements/BokehChart")
)

// RTL ESLint triggers a false positive on this render function
// eslint-disable-next-line testing-library/render-result-naming-convention
const DebouncedBokehChart = debounceRender(BokehChart, 100)

const DeckGlJsonChart = React.lazy(
  () => import("@streamlit/lib/src/components/elements/DeckGlJsonChart")
)
const GraphVizChart = React.lazy(
  () => import("@streamlit/lib/src/components/elements/GraphVizChart")
)
const IFrame = React.lazy(
  () => import("@streamlit/lib/src/components/elements/IFrame")
)
const ImageList = React.lazy(
  () => import("@streamlit/lib/src/components/elements/ImageList")
)

const LinkButton = React.lazy(
  () => import("@streamlit/lib/src/components/elements/LinkButton")
)

const PageLink = React.lazy(
  () => import("@streamlit/lib/src/components/elements/PageLink")
)

const PlotlyChart = React.lazy(
  () => import("@streamlit/lib/src/components/elements/PlotlyChart")
)
const Video = React.lazy(
  () => import("@streamlit/lib/src/components/elements/Video")
)

// Lazy-load widgets.
const Button = React.lazy(
  () => import("@streamlit/lib/src/components/widgets/Button")
)
const ButtonGroup = React.lazy(
  () => import("@streamlit/lib/src/components/widgets/ButtonGroup")
)
const DownloadButton = React.lazy(
  () => import("@streamlit/lib/src/components/widgets/DownloadButton")
)
const CameraInput = React.lazy(
  () => import("@streamlit/lib/src/components/widgets/CameraInput")
)
const ChatInput = React.lazy(
  () => import("@streamlit/lib/src/components/widgets/ChatInput")
)
const Checkbox = React.lazy(
  () => import("@streamlit/lib/src/components/widgets/Checkbox")
)
const ColorPicker = React.lazy(
  () => import("@streamlit/lib/src/components/widgets/ColorPicker")
)
const DateInput = React.lazy(
  () => import("@streamlit/lib/src/components/widgets/DateInput")
)
const Html = React.lazy(
  () => import("@streamlit/lib/src/components/elements/Html")
)
const Multiselect = React.lazy(
  () => import("@streamlit/lib/src/components/widgets/Multiselect")
)
const Progress = React.lazy(
  () => import("@streamlit/lib/src/components/elements/Progress")
)
const Spinner = React.lazy(
  () => import("@streamlit/lib/src/components/elements/Spinner")
)
const Radio = React.lazy(
  () => import("@streamlit/lib/src/components/widgets/Radio")
)
const Selectbox = React.lazy(
  () => import("@streamlit/lib/src/components/widgets/Selectbox")
)
const Slider = React.lazy(
  () => import("@streamlit/lib/src/components/widgets/Slider")
)
const FileUploader = React.lazy(
  () => import("@streamlit/lib/src/components/widgets/FileUploader")
)
const TextArea = React.lazy(
  () => import("@streamlit/lib/src/components/widgets/TextArea")
)
const TextInput = React.lazy(
  () => import("@streamlit/lib/src/components/widgets/TextInput")
)
const TimeInput = React.lazy(
  () => import("@streamlit/lib/src/components/widgets/TimeInput")
)
const NumberInput = React.lazy(
  () => import("@streamlit/lib/src/components/widgets/NumberInput")
)
const StreamlitSyntaxHighlighter = React.lazy(
  () =>
    import(
      "@streamlit/lib/src/components/elements/CodeBlock/StreamlitSyntaxHighlighter"
    )
)

export interface ElementNodeRendererProps extends BaseBlockProps {
  node: ElementNode
  width: number
}

interface RawElementNodeRendererProps extends ElementNodeRendererProps {
  isStale: boolean
}

function hideIfStale(isStale: boolean, component: ReactElement): ReactElement {
  return isStale ? <></> : component
}

// Render ElementNodes (i.e. leaf nodes).
const RawElementNodeRenderer = (
  props: RawElementNodeRendererProps
): ReactElement => {
  const { node } = props

  if (!node) {
    throw new Error("ElementNode not found.")
  }

  const elementProps = {
    width: props.width,
    disableFullscreenMode: props.disableFullscreenMode,
  }

  const widgetProps = {
    ...elementProps,
    widgetMgr: props.widgetMgr,
    disabled: props.widgetsDisabled,
    fragmentId: node.fragmentId,
  }

  switch (node.element.type) {
    case "alert": {
      const alertProto = node.element.alert as AlertProto
      return (
        <AlertElement
          icon={alertProto.icon}
          body={alertProto.body}
          kind={getAlertElementKind(alertProto.format)}
          {...elementProps}
        />
      )
    }

    case "arrowTable":
      return (
        <ArrowTable element={node.quiverElement as Quiver} {...elementProps} />
      )

    case "audio":
      return (
        <Audio
          element={node.element.audio as AudioProto}
          endpoints={props.endpoints}
          {...elementProps}
          elementMgr={props.widgetMgr}
        />
      )

    case "balloons":
      return hideIfStale(
        props.isStale,
        <Balloons scriptRunId={props.scriptRunId} />
      )

    case "bokehChart":
      return (
        <DebouncedBokehChart
          element={node.element.bokehChart as BokehChartProto}
          {...elementProps}
        />
      )

    case "code": {
      const codeProto = node.element.code as CodeProto
      return (
        <StreamlitSyntaxHighlighter
          language={codeProto.language}
          showLineNumbers={codeProto.showLineNumbers}
          wrapLines={codeProto.wrapLines}
        >
          {codeProto.codeText}
        </StreamlitSyntaxHighlighter>
      )
    }

    case "deckGlJsonChart":
      return (
        <DeckGlJsonChart
          element={node.element.deckGlJsonChart as DeckGlJsonChartProto}
          {...elementProps}
        />
      )

    case "docString":
      return (
        <DocString
          element={node.element.docString as DocStringProto}
          {...elementProps}
        />
      )

    case "empty":
      return <div className="stHidden" data-testid="stEmpty" />

    case "exception":
      return (
        <ExceptionElement
          element={node.element.exception as ExceptionProto}
          {...elementProps}
        />
      )

    case "graphvizChart":
      return (
        <GraphVizChart
          element={node.element.graphvizChart as GraphVizChartProto}
          {...elementProps}
        />
      )

    case "heading":
      return (
        <Heading
          element={node.element.heading as HeadingProto}
          {...elementProps}
        />
      )

    case "iframe":
      return (
        <IFrame
          element={node.element.iframe as IFrameProto}
          {...elementProps}
        />
      )

    case "imgs":
      return (
        <ImageList
          element={node.element.imgs as ImageListProto}
          endpoints={props.endpoints}
          {...elementProps}
        />
      )

    case "json":
      return (
        <Json element={node.element.json as JsonProto} {...elementProps} />
      )

    case "markdown":
      return (
        <Markdown
          element={node.element.markdown as MarkdownProto}
          {...elementProps}
        />
      )

    case "metric":
      return <Metric element={node.element.metric as MetricProto} />

    case "html":
      return (
        <Html element={node.element.html as HtmlProto} {...elementProps} />
      )

    case "pageLink": {
      const pageLinkProto = node.element.pageLink as PageLinkProto
      const isDisabled = widgetProps.disabled || pageLinkProto.disabled
      return (
        <PageLink
          element={pageLinkProto}
          disabled={isDisabled}
          {...elementProps}
        />
      )
    }

    case "progress":
      return (
        <Progress
          element={node.element.progress as ProgressProto}
          {...elementProps}
        />
      )

    case "skeleton": {
      return <Skeleton element={node.element.skeleton as SkeletonProto} />
    }

    case "snow":
      return hideIfStale(
        props.isStale,
        <Snow scriptRunId={props.scriptRunId} />
      )

    case "spinner":
      return (
        <Spinner
          element={node.element.spinner as SpinnerProto}
          {...elementProps}
        />
      )

    case "text":
      return (
        <TextElement
          element={node.element.text as TextProto}
          {...elementProps}
        />
      )

    case "video":
      return (
        <Video
          element={node.element.video as VideoProto}
          endpoints={props.endpoints}
          {...elementProps}
          elementMgr={props.widgetMgr}
        />
      )

    // Events:
    case "toast": {
      const toastProto = node.element.toast as ToastProto
      return (
        <Toast
          // React key needed so toasts triggered on re-run
          key={node.scriptRunId}
          body={toastProto.body}
          icon={toastProto.icon}
          {...elementProps}
        />
      )
    }

    // Widgets:
    case "arrowDataFrame": {
      const arrowProto = node.element.arrowDataFrame as ArrowProto
      widgetProps.disabled = widgetProps.disabled || arrowProto.disabled
      return (
        <ArrowDataFrame
          element={arrowProto}
          data={node.quiverElement as Quiver}
          // Arrow dataframe can be used as a widget (data_editor) or
          // an element (dataframe). We only want to set the key in case of
          // it being used as a widget. For the non-widget usage, the id will
          // be undefined.
          {...(arrowProto.id && {
            key: arrowProto.id,
          })}
          {...widgetProps}
        />
      )
    }

    case "arrowVegaLiteChart":
      const vegaLiteElement = node.vegaLiteChartElement as VegaLiteChartElement
      return (
        <ArrowVegaLiteChart
          element={vegaLiteElement}
          // Vega-lite chart can be used as a widget (when selections are activated) or
          // an element. We only want to set the key in case of it being used as a widget
          // since otherwise it might break some apps that show the same charts multiple times.
          // So we only compute an element ID if it's a widget, otherwise its an empty string.
          key={vegaLiteElement.id || undefined}
          {...widgetProps}
        />
      )

    case "button": {
      const buttonProto = node.element.button as ButtonProto
      widgetProps.disabled = widgetProps.disabled || buttonProto.disabled
      if (buttonProto.isFormSubmitter) {
        const { formId } = buttonProto
        const hasInProgressUpload =
          props.formsData.formsWithUploads.has(formId)
        return (
          <FormSubmitContent
            element={buttonProto}
            hasInProgressUpload={hasInProgressUpload}
            {...widgetProps}
          />
        )
      }
      return <Button element={buttonProto} {...widgetProps} />
    }

    case "buttonGroup": {
      const buttonGroupProto = node.element.buttonGroup as ButtonGroupProto
      widgetProps.disabled = widgetProps.disabled || buttonGroupProto.disabled
      return (
        <ButtonGroup
          key={buttonGroupProto.id}
          element={buttonGroupProto}
          {...widgetProps}
        />
      )
    }

    case "downloadButton": {
      const downloadButtonProto = node.element
        .downloadButton as DownloadButtonProto
      widgetProps.disabled =
        widgetProps.disabled || downloadButtonProto.disabled
      return (
        <DownloadButton
          endpoints={props.endpoints}
          key={downloadButtonProto.id}
          element={downloadButtonProto}
          {...widgetProps}
        />
      )
    }

    case "cameraInput": {
      const cameraInputProto = node.element.cameraInput as CameraInputProto
      widgetProps.disabled = widgetProps.disabled || cameraInputProto.disabled
      return (
        <CameraInput
          key={cameraInputProto.id}
          element={cameraInputProto}
          uploadClient={props.uploadClient}
          {...widgetProps}
        />
      )
    }

    case "chatInput": {
      const chatInputProto = node.element.chatInput as ChatInputProto
      widgetProps.disabled = widgetProps.disabled || chatInputProto.disabled
      return (
        <ChatInput
          key={chatInputProto.id}
          element={chatInputProto}
          {...widgetProps}
        />
      )
    }

    case "checkbox": {
      const checkboxProto = node.element.checkbox as CheckboxProto
      widgetProps.disabled = widgetProps.disabled || checkboxProto.disabled
      return (
        <Checkbox
          key={checkboxProto.id}
          element={checkboxProto}
          {...widgetProps}
        />
      )
    }

    case "colorPicker": {
      const colorPickerProto = node.element.colorPicker as ColorPickerProto
      widgetProps.disabled = widgetProps.disabled || colorPickerProto.disabled
      return (
        <ColorPicker
          key={colorPickerProto.id}
          element={colorPickerProto}
          {...widgetProps}
        />
      )
    }

    case "componentInstance":
      return (
        <ComponentInstance
          registry={props.componentRegistry}
          element={node.element.componentInstance as ComponentInstanceProto}
          {...widgetProps}
        />
      )

    case "dateInput": {
      const dateInputProto = node.element.dateInput as DateInputProto
      widgetProps.disabled = widgetProps.disabled || dateInputProto.disabled
      return (
        <DateInput
          key={dateInputProto.id}
          element={dateInputProto}
          {...widgetProps}
        />
      )
    }

    case "fileUploader": {
      const fileUploaderProto = node.element.fileUploader as FileUploaderProto
      widgetProps.disabled = widgetProps.disabled || fileUploaderProto.disabled
      return (
        <FileUploader
          key={fileUploaderProto.id}
          element={fileUploaderProto}
          uploadClient={props.uploadClient}
          {...widgetProps}
        />
      )
    }

    case "linkButton": {
      const linkButtonProto = node.element.linkButton as LinkButtonProto
      widgetProps.disabled = widgetProps.disabled || linkButtonProto.disabled
      return <LinkButton element={linkButtonProto} {...widgetProps} />
    }

    case "multiselect": {
      const multiSelectProto = node.element.multiselect as MultiSelectProto
      widgetProps.disabled = widgetProps.disabled || multiSelectProto.disabled
      return (
        <Multiselect
          key={multiSelectProto.id}
          element={multiSelectProto}
          {...widgetProps}
        />
      )
    }

    case "numberInput": {
      const numberInputProto = node.element.numberInput as NumberInputProto
      widgetProps.disabled = widgetProps.disabled || numberInputProto.disabled
      return (
        <NumberInput
          key={numberInputProto.id}
          element={numberInputProto}
          {...widgetProps}
        />
      )
    }

    case "plotlyChart": {
      const plotlyProto = node.element.plotlyChart as PlotlyChartProto
      return (
        <PlotlyChart
          key={plotlyProto.id}
          element={plotlyProto}
          {...widgetProps}
        />
      )
    }

    case "radio": {
      const radioProto = node.element.radio as RadioProto
      widgetProps.disabled = widgetProps.disabled || radioProto.disabled
      return (
        <Radio key={radioProto.id} element={radioProto} {...widgetProps} />
      )
    }

    case "selectbox": {
      const selectboxProto = node.element.selectbox as SelectboxProto
      widgetProps.disabled = widgetProps.disabled || selectboxProto.disabled
      return (
        <Selectbox
          key={selectboxProto.id}
          element={selectboxProto}
          {...widgetProps}
        />
      )
    }

    case "slider": {
      const sliderProto = node.element.slider as SliderProto
      widgetProps.disabled = widgetProps.disabled || sliderProto.disabled
      return (
        <Slider key={sliderProto.id} element={sliderProto} {...widgetProps} />
      )
    }

    case "textArea": {
      const textAreaProto = node.element.textArea as TextAreaProto
      widgetProps.disabled = widgetProps.disabled || textAreaProto.disabled
      return (
        <TextArea
          key={textAreaProto.id}
          element={textAreaProto}
          {...widgetProps}
        />
      )
    }

    case "textInput": {
      const textInputProto = node.element.textInput as TextInputProto
      widgetProps.disabled = widgetProps.disabled || textInputProto.disabled
      return (
        <TextInput
          key={textInputProto.id}
          element={textInputProto}
          {...widgetProps}
        />
      )
    }

    case "timeInput": {
      const timeInputProto = node.element.timeInput as TimeInputProto
      widgetProps.disabled = widgetProps.disabled || timeInputProto.disabled
      return (
        <TimeInput
          key={timeInputProto.id}
          element={timeInputProto}
          {...widgetProps}
        />
      )
    }

    default:
      throw new Error(`Unrecognized Element type ${node.element.type}`)
  }
}

// Render ElementNodes (i.e. leaf nodes) wrapped in error catchers and all sorts of other //
// utilities.
const ElementNodeRenderer = (
  props: ElementNodeRendererProps
): ReactElement => {
  const { isFullScreen, fragmentIdsThisRun } = React.useContext(LibContext)
  const { node, width } = props

  const elementType = node.element.type || ""
  const enable = shouldComponentBeEnabled(elementType, props.scriptRunState)
  const isStale = isComponentStale(
    enable,
    node,
    props.scriptRunState,
    props.scriptRunId,
    fragmentIdsThisRun
  )

  // Get the user key - if it was set - and use it as CSS class name:
  const userKey = getElementKey(node.element)

  // TODO: If would be great if we could return an empty fragment if isHidden is true, to keep the
  // DOM clean. But this would require the keys passed to ElementNodeRenderer at Block.tsx to be a
  // stable hash of some sort.

  return (
    <Maybe enable={enable}>
      <StyledElementContainer
        className={classNames(
          "element-container",
          convertKeyToClassName(userKey ?? "")
        )}
        data-testid="element-container"
        data-stale={isStale}
        // Applying stale opacity in fullscreen mode
        // causes the fullscreen overlay to be transparent.
        isStale={isStale && !isFullScreen}
        width={width}
<<<<<<< HEAD
=======
        className="stElementContainer element-container"
        data-testid="stElementContainer"
>>>>>>> 92c4b19a
        elementType={elementType}
      >
        <ErrorBoundary width={width}>
          <Suspense
            fallback={
              <Skeleton
                element={SkeletonProto.create({
                  style: SkeletonProto.SkeletonStyle.ELEMENT,
                })}
              />
            }
          >
            <RawElementNodeRenderer {...props} isStale={isStale} />
          </Suspense>
        </ErrorBoundary>
      </StyledElementContainer>
    </Maybe>
  )
}

export default ElementNodeRenderer<|MERGE_RESOLUTION|>--- conflicted
+++ resolved
@@ -763,20 +763,16 @@
     <Maybe enable={enable}>
       <StyledElementContainer
         className={classNames(
+          "stElementContainer",
           "element-container",
           convertKeyToClassName(userKey ?? "")
         )}
-        data-testid="element-container"
+        data-testid="stElementContainer"
         data-stale={isStale}
         // Applying stale opacity in fullscreen mode
         // causes the fullscreen overlay to be transparent.
         isStale={isStale && !isFullScreen}
         width={width}
-<<<<<<< HEAD
-=======
-        className="stElementContainer element-container"
-        data-testid="stElementContainer"
->>>>>>> 92c4b19a
         elementType={elementType}
       >
         <ErrorBoundary width={width}>
