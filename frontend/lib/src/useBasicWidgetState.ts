/**
 * Copyright (c) Streamlit Inc. (2018-2022) Snowflake Inc. (2022-2024)
 *
 * Licensed under the Apache License, Version 2.0 (the "License");
 * you may not use this file except in compliance with the License.
 * You may obtain a copy of the License at
 *
 *     http://www.apache.org/licenses/LICENSE-2.0
 *
 * Unless required by applicable law or agreed to in writing, software
 * distributed under the License is distributed on an "AS IS" BASIS,
 * WITHOUT WARRANTIES OR CONDITIONS OF ANY KIND, either express or implied.
 * See the License for the specific language governing permissions and
 * limitations under the License.
 */

import {
  Dispatch,
  SetStateAction,
  useCallback,
  useEffect,
  useState,
} from "react"

import {
  Source,
  WidgetStateManager,
} from "@streamlit/lib/src/WidgetStateManager"
import { useFormClearHelper } from "@streamlit/lib/src/components/widgets/Form"
import { isNullOrUndefined } from "@streamlit/lib/src/util/utils"

export type ValueWithSource<T> = {
  value: T
} & Source

<<<<<<< HEAD
// Interface for a proto that has a .setValue, and .formId
interface ValueElementProtoInterface {
  setValue: boolean
=======
// Interface for a proto that has a .formId
interface ValueElementProtoInterface {
>>>>>>> 72b7cf2f
  formId: string
}

export interface UseBasicWidgetStateArgs<
  T, // Type of the value stored in WidgetStateManager.
  P extends ValueElementProtoInterface // Proto for this widget.
> {
  // Important: these callback functions need to have stable references! So
  // either declare them at the module level or wrap in useCallback.
  getStateFromWidgetMgr: (wm: WidgetStateManager, el: P) => T | undefined
  getDefaultState: (wm: WidgetStateManager, el: P) => T
  updateWidgetMgrState: (
    el: P,
    wm: WidgetStateManager,
    vws: ValueWithSource<T>,
    fragmentId?: string
  ) => void
  element: P
  widgetMgr: WidgetStateManager
  fragmentId?: string
}

/**
 * A React hook that makes the simplest kinds of widgets very easy to implement.
 * Use the clientState version when the widget does not have a .setValue on its
 * proto, otherwise utilize `useBasicWidgetState`.
 */
export function useBasicWidgetClientState<
  T, // Type of the value stored in WidgetStateManager.
  P extends ValueElementProtoInterface // Proto for this widget.
>({
  getStateFromWidgetMgr,
  getDefaultState,
  updateWidgetMgrState,
  element,
  widgetMgr,
  fragmentId,
}: UseBasicWidgetStateArgs<T, P>): [
  T,
  Dispatch<SetStateAction<ValueWithSource<T> | null>>
] {
  const [currentValue, setCurrentValue] = useState<T>(() => {
    // If WidgetStateManager knew a value for this widget, initialize to that.
    // Otherwise, use the default value.
    return (
      getStateFromWidgetMgr(widgetMgr, element) ??
      getDefaultState(widgetMgr, element)
    )
  })

  // This acts as an "event":
  // - It's null most of the time
  // - It only has a value the moment when the user calls setValue (internally
  //   called setNextValueWithSource). And then it's immediately set to null
  //   internally.
  const [nextValueWithSource, setNextValueWithSource] =
    useState<ValueWithSource<T> | null>({
      value: currentValue,
      fromUi: false,
    })

  // When someone calls setNextValueWithSource, update internal state and tell
  // widget manager to update its state too.
  useEffect(() => {
    if (isNullOrUndefined(nextValueWithSource)) return
    setNextValueWithSource(null) // Clear "event".

    setCurrentValue(nextValueWithSource.value)
    updateWidgetMgrState(element, widgetMgr, nextValueWithSource, fragmentId)
  }, [
    nextValueWithSource,
    updateWidgetMgrState,
    element,
    widgetMgr,
    fragmentId,
  ])

<<<<<<< HEAD
  // Respond to value changes via session_state. This is also set via an
  // "event", this time using the .setValue property of the proto.
  useEffect(() => {
    if (!element.setValue) return
    element.setValue = false // Clear "event".

    setNextValueWithSource({
      value: getCurrStateFromProto(element),
      fromUi: false,
    })
  }, [element, getCurrStateFromProto])

=======
>>>>>>> 72b7cf2f
  /**
   * If we're part of a clear_on_submit form, this will be called when our
   * form is submitted. Restore our default value and update the WidgetManager.
   */
  const onFormCleared = useCallback((): void => {
<<<<<<< HEAD
    setNextValueWithSource({
      value: getDefaultStateFromProto(element),
      fromUi: true,
    })
  }, [setNextValueWithSource, element, getDefaultStateFromProto])
=======
    setNextValueWSource({
      value: getDefaultState(widgetMgr, element),
      fromUi: true,
    })
  }, [setNextValueWSource, element, getDefaultState, widgetMgr])
>>>>>>> 72b7cf2f

  // Manage our form-clear event handler.
  useFormClearHelper({ widgetMgr, element, onFormCleared })

<<<<<<< HEAD
  return [currentValue, setNextValueWithSource]
=======
  return [currentValue, setNextValueWSource]
}

// Interface for a proto that has a .value, .setValue, and .formId
interface ValueElementProtoInterfaceWithSetValue<T>
  extends ValueElementProtoInterface {
  value?: T
  setValue: boolean
}

export interface UseValueWSourceArgsWithSetValue<
  T, // Type of the value stored in WidgetStateManager.
  P extends ValueElementProtoInterfaceWithSetValue<T> // Proto for this widget.
> extends Omit<UseValueWSourceArgs<T, P>, "getDefaultState"> {
  // Important: these callback functions need to have stable references! So
  // either declare them at the module level or wrap in useCallback.
  getDefaultStateFromProto: (el: P) => T
  getCurrStateFromProto: (el: P) => T
}

/**
 * A React hook that makes the simplest kinds of widgets very easy to implement.
 */
export function useBasicWidgetState<
  T, // Type of the value stored in WidgetStateManager.
  P extends ValueElementProtoInterfaceWithSetValue<T> // Proto for this widget.
>({
  getStateFromWidgetMgr,
  getDefaultStateFromProto,
  getCurrStateFromProto,
  updateWidgetMgrState,
  element,
  widgetMgr,
  fragmentId,
}: UseValueWSourceArgsWithSetValue<T, P>): [
  T,
  Dispatch<SetStateAction<ValueWSource<T> | null>>
] {
  const getDefaultState = useCallback<(wm: WidgetStateManager, el: P) => T>(
    (wm, el) => {
      return getDefaultStateFromProto(el)
    },
    [getDefaultStateFromProto]
  )

  const [currentValue, setNextValueWSource] = useBasicWidgetClientState({
    getStateFromWidgetMgr,
    getDefaultState,
    updateWidgetMgrState,
    element,
    widgetMgr,
    fragmentId,
  })

  // Respond to value changes via session_state. This is also set via an
  // "event", this time using the .setValue property of the proto.
  useEffect(() => {
    if (!element.setValue) return
    element.setValue = false // Clear "event".

    setNextValueWSource({
      value: getCurrStateFromProto(element),
      fromUi: false,
    })
  }, [element, getCurrStateFromProto, setNextValueWSource])

  return [currentValue, setNextValueWSource]
>>>>>>> 72b7cf2f
}<|MERGE_RESOLUTION|>--- conflicted
+++ resolved
@@ -33,25 +33,18 @@
   value: T
 } & Source
 
-<<<<<<< HEAD
-// Interface for a proto that has a .setValue, and .formId
-interface ValueElementProtoInterface {
-  setValue: boolean
-=======
 // Interface for a proto that has a .formId
 interface ValueElementProtoInterface {
->>>>>>> 72b7cf2f
   formId: string
 }
 
-export interface UseBasicWidgetStateArgs<
+interface BaseArgs<
   T, // Type of the value stored in WidgetStateManager.
   P extends ValueElementProtoInterface // Proto for this widget.
 > {
   // Important: these callback functions need to have stable references! So
   // either declare them at the module level or wrap in useCallback.
   getStateFromWidgetMgr: (wm: WidgetStateManager, el: P) => T | undefined
-  getDefaultState: (wm: WidgetStateManager, el: P) => T
   updateWidgetMgrState: (
     el: P,
     wm: WidgetStateManager,
@@ -63,6 +56,15 @@
   fragmentId?: string
 }
 
+export interface UseBasicWidgetClientStateArgs<
+  T, // Type of the value stored in WidgetStateManager.
+  P extends ValueElementProtoInterface // Proto for this widget.
+> extends BaseArgs<T, P> {
+  // Important: these callback functions need to have stable references! So
+  // either declare them at the module level or wrap in useCallback.
+  getDefaultState: (wm: WidgetStateManager, el: P) => T
+}
+
 /**
  * A React hook that makes the simplest kinds of widgets very easy to implement.
  * Use the clientState version when the widget does not have a .setValue on its
@@ -78,7 +80,7 @@
   element,
   widgetMgr,
   fragmentId,
-}: UseBasicWidgetStateArgs<T, P>): [
+}: UseBasicWidgetClientStateArgs<T, P>): [
   T,
   Dispatch<SetStateAction<ValueWithSource<T> | null>>
 ] {
@@ -118,60 +120,33 @@
     fragmentId,
   ])
 
-<<<<<<< HEAD
-  // Respond to value changes via session_state. This is also set via an
-  // "event", this time using the .setValue property of the proto.
-  useEffect(() => {
-    if (!element.setValue) return
-    element.setValue = false // Clear "event".
-
-    setNextValueWithSource({
-      value: getCurrStateFromProto(element),
-      fromUi: false,
-    })
-  }, [element, getCurrStateFromProto])
-
-=======
->>>>>>> 72b7cf2f
   /**
    * If we're part of a clear_on_submit form, this will be called when our
    * form is submitted. Restore our default value and update the WidgetManager.
    */
   const onFormCleared = useCallback((): void => {
-<<<<<<< HEAD
     setNextValueWithSource({
-      value: getDefaultStateFromProto(element),
-      fromUi: true,
-    })
-  }, [setNextValueWithSource, element, getDefaultStateFromProto])
-=======
-    setNextValueWSource({
       value: getDefaultState(widgetMgr, element),
       fromUi: true,
     })
-  }, [setNextValueWSource, element, getDefaultState, widgetMgr])
->>>>>>> 72b7cf2f
+  }, [setNextValueWithSource, element, getDefaultState, widgetMgr])
 
   // Manage our form-clear event handler.
   useFormClearHelper({ widgetMgr, element, onFormCleared })
 
-<<<<<<< HEAD
   return [currentValue, setNextValueWithSource]
-=======
-  return [currentValue, setNextValueWSource]
-}
-
-// Interface for a proto that has a .value, .setValue, and .formId
-interface ValueElementProtoInterfaceWithSetValue<T>
+}
+
+// Interface for a proto that has a setValue, and .formId
+interface ValueElementProtoInterfaceWithSetValue
   extends ValueElementProtoInterface {
-  value?: T
   setValue: boolean
 }
 
-export interface UseValueWSourceArgsWithSetValue<
-  T, // Type of the value stored in WidgetStateManager.
-  P extends ValueElementProtoInterfaceWithSetValue<T> // Proto for this widget.
-> extends Omit<UseValueWSourceArgs<T, P>, "getDefaultState"> {
+export interface UseBasicWidgetStateArgs<
+  T, // Type of the value stored in WidgetStateManager.
+  P extends ValueElementProtoInterfaceWithSetValue // Proto for this widget.
+> extends BaseArgs<T, P> {
   // Important: these callback functions need to have stable references! So
   // either declare them at the module level or wrap in useCallback.
   getDefaultStateFromProto: (el: P) => T
@@ -183,7 +158,7 @@
  */
 export function useBasicWidgetState<
   T, // Type of the value stored in WidgetStateManager.
-  P extends ValueElementProtoInterfaceWithSetValue<T> // Proto for this widget.
+  P extends ValueElementProtoInterfaceWithSetValue // Proto for this widget.
 >({
   getStateFromWidgetMgr,
   getDefaultStateFromProto,
@@ -192,9 +167,9 @@
   element,
   widgetMgr,
   fragmentId,
-}: UseValueWSourceArgsWithSetValue<T, P>): [
+}: UseBasicWidgetStateArgs<T, P>): [
   T,
-  Dispatch<SetStateAction<ValueWSource<T> | null>>
+  Dispatch<SetStateAction<ValueWithSource<T> | null>>
 ] {
   const getDefaultState = useCallback<(wm: WidgetStateManager, el: P) => T>(
     (wm, el) => {
@@ -203,7 +178,7 @@
     [getDefaultStateFromProto]
   )
 
-  const [currentValue, setNextValueWSource] = useBasicWidgetClientState({
+  const [currentValue, setNextValueWithSource] = useBasicWidgetClientState({
     getStateFromWidgetMgr,
     getDefaultState,
     updateWidgetMgrState,
@@ -218,12 +193,11 @@
     if (!element.setValue) return
     element.setValue = false // Clear "event".
 
-    setNextValueWSource({
+    setNextValueWithSource({
       value: getCurrStateFromProto(element),
       fromUi: false,
     })
-  }, [element, getCurrStateFromProto, setNextValueWSource])
-
-  return [currentValue, setNextValueWSource]
->>>>>>> 72b7cf2f
+  }, [element, getCurrStateFromProto, setNextValueWithSource])
+
+  return [currentValue, setNextValueWithSource]
 }