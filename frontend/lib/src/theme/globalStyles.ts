--- conflicted
+++ resolved
@@ -93,116 +93,6 @@
     outline: 0 !important;
   }
 
-<<<<<<< HEAD
-  // Content grouping
-  //
-  // 1. Reset Firefox's gray color
-  // 2. Set correct height and prevent the size attribute to make the hr look like an input field
-
-  hr {
-    margin: 2em 0;
-    padding: 0;
-    color: inherit; // 1
-    background-color: transparent;
-    border: none;
-    border-bottom: ${theme.sizes.borderWidth} solid ${theme.colors.borderColor};
-  }
-
-  hr:not([size]) {
-    height: 1px; // 2
-  }
-
-  h1 {
-    font-family: ${theme.genericFonts.headingFont};
-    font-weight: ${theme.fontWeights.extrabold};
-    font-size: 2.75rem;
-    // Use rem so we can remove it when first child, knowing that the
-    // element-container above always adds 1rem.
-    padding: 1.25rem 0 1rem 0;
-    margin: 0;
-
-    line-height: 1.2;
-  }
-
-  h2 {
-    font-family: ${theme.genericFonts.headingFont};
-    font-weight: ${theme.fontWeights.bold};
-    font-size: 2.25rem;
-    letter-spacing: -0.005em;
-
-    // Use rem so we can remove it when first child, knowing that the
-    // element-container above always adds 1rem.
-    padding: 1rem 0 1rem 0;
-    margin: 0;
-
-    line-height: 1.2;
-  }
-
-  h3 {
-    font-family: ${theme.genericFonts.headingFont};
-    font-weight: ${theme.fontWeights.bold};
-    font-size: 1.75rem;
-    letter-spacing: -0.005em;
-
-    // Use rem so we can remove it when first child, knowing that the
-    // element-container above always adds 1rem.
-    padding: 0.5rem 0 1rem 0;
-    margin: 0;
-
-    line-height: 1.2;
-  }
-
-  h4 {
-    font-family: ${theme.genericFonts.headingFont};
-    font-weight: ${theme.fontWeights.bold};
-    font-size: 1.5rem;
-    padding: 0.75rem 0 1rem 0;
-    margin: 0;
-    line-height: 1.2;
-  }
-
-  h5 {
-    font-family: ${theme.genericFonts.headingFont};
-    font-weight: ${theme.fontWeights.bold};
-    font-size: 1.25rem;
-    padding: 0 0 1rem 0;
-    margin: 0;
-    line-height: 1.2;
-  }
-
-  h6 {
-    font-family: ${theme.genericFonts.headingFont};
-    font-weight: ${theme.fontWeights.bold};
-    font-size: 1rem;
-    padding: 0 0 1rem 0;
-    margin: 0;
-    line-height: 1.2;
-=======
-  // Abbreviations
-  //
-  // 1. Duplicate behavior to the data-* attribute for our tooltip plugin
-  // 2. Add the correct text decoration in Chrome, Edge, Opera, and Safari.
-  // 3. Add explicit cursor to indicate changed behavior.
-  // 4. Prevent the text-decoration to be skipped.
-
-  abbr[title],
-  abbr[data-original-title] {
-    // 1
-    text-decoration: underline; // 2
-    text-decoration: underline dotted; // 2
-    cursor: help; // 3
-    text-decoration-skip-ink: none; // 4
-  }
-
-  // Address
-
-  address {
-    margin-bottom: 1rem;
-    font-style: normal;
-    line-height: inherit;
->>>>>>> f6048d67
-  }
-
   // Lists
   // Reset margins on paragraphs
   //
