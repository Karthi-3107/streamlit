--- conflicted
+++ resolved
@@ -703,20 +703,12 @@
     it("deletes a value for the key if set", () => {
       // @ts-expect-error
       widgetMgr.elementStates.set("id", new Map([["text", "red"]]))
-<<<<<<< HEAD
-      widgetMgr.deleteElementStateForKey("id", "color")
-=======
       widgetMgr.deleteElementState("id", "color")
->>>>>>> d3d38fec
       expect(widgetMgr.getElementState("id", "color")).toEqual(undefined)
     })
 
     it("does not error when deleting for the key if not set", () => {
-<<<<<<< HEAD
-      widgetMgr.deleteElementStateForKey("id", "color")
-=======
       widgetMgr.deleteElementState("id", "color")
->>>>>>> d3d38fec
       expect(widgetMgr.getElementState("id", "color")).toEqual(undefined)
     })
   })
