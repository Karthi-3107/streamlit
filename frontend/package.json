{
  "name": "streamlit-browser",
  "version": "1.17.0",
  "private": true,
  "homepage": "./",
  "scripts": {
    "analyze": "source-map-explorer 'build/static/js/*.js'",
    "start": "./scripts/preload-bokeh.sh && env NODE_OPTIONS=--max_old_space_size=8192 ESLINT_NO_DEV_ERRORS=true craco start",
    "build": "./scripts/preload-bokeh.sh && env NODE_OPTIONS=--max_old_space_size=8192 GENERATE_SOURCEMAP=false craco build",
    "test": "./scripts/preload-bokeh.sh && env NODE_OPTIONS=--max_old_space_size=8192 craco test --env=./jsdom-polyfill-env.js",
    "test:coverage": "./scripts/preload-bokeh.sh && env NODE_OPTIONS=--max_old_space_size=8192 craco test --env=./jsdom-polyfill-env.js --coverage --watchAll false --watch false ./",
    "cy:open": "unset NODE_OPTIONS && cypress open --env devicePixelRatio=1",
    "cy:run": "unset NODE_OPTIONS && cypress run",
    "cy:run-flaky": "yarn cy:run --config integrationFolder=../e2e_flaky/specs",
    "typecheck": "tsc --noEmit",
    "lint": "eslint --ext .js --ext .jsx --ext .ts --ext .tsx --max-warnings 0 src"
  },
  "jest": {
    "resetMocks": false,
    "snapshotSerializers": [
      "enzyme-to-json/serializer"
    ],
    "coverageReporters": [
      "text",
      "html"
    ]
  },
  "dependencies": {
    "@deck.gl/core": "^8.8.22",
    "@deck.gl/json": "^8.8.22",
    "@emotion-icons/emotion-icon": "^4.1.0",
    "@emotion-icons/material-outlined": "^3.14.0",
    "@emotion-icons/material-rounded": "^3.14.0",
    "@emotion-icons/open-iconic": "^3.14.0",
    "@emotion/is-prop-valid": "^1.2.0",
    "@emotion/react": "^11.10.5",
    "@emotion/serialize": "^1.1.1",
    "@emotion/styled": "^11.10.5",
    "@glideapps/glide-data-grid": "5.2.1",
    "@glideapps/glide-data-grid-cells": "5.2.1",
    "@glideapps/glide-data-grid-source": "5.2.1",
    "@loaders.gl/core": "^3.2.12",
    "@loaders.gl/csv": "^3.2.12",
    "@loaders.gl/gltf": "^3.2.12",
    "@luma.gl/constants": "^8.5.18",
    "@luma.gl/core": "^8.5.18",
    "@luma.gl/engine": "^8.5.18",
    "@luma.gl/gltools": "^8.5.18",
    "@luma.gl/shadertools": "^8.5.18",
    "@luma.gl/webgl": "^8.5.18",
<<<<<<< HEAD
    "@types/strftime": "^0.9.4",
    "apache-arrow": "^8.0.0",
=======
    "apache-arrow": "^10.0.1",
>>>>>>> 7d7df432
    "axios": "^0.21.4",
    "baseui": "12.2.0",
    "camelcase": "^7.0.1",
    "classnames": "^2.3.2",
    "clipboard": "^2.0.11",
    "color2k": "^2.0.0",
    "copy-to-clipboard": "^3.3.3",
    "d3": "^5.16.0",
    "d3-graphviz": "^2.6.1",
    "decamelize": "^6.0.0",
    "deck.gl": "^8.8.22",
    "dompurify": "^2.4.3",
    "fzy.js": "^0.4.1",
    "gl-matrix": "^3.2.1",
    "hoist-non-react-statics": "^3.3.2",
    "humanize-string": "^3.0.0",
    "iframe-resizer": "^4.3.2",
    "immer": "^9.0.18",
    "immutable": "^4.2.2",
    "json5": "^2.2.3",
    "katex": "^0.16.4",
    "lodash": "^4.17.21",
    "mapbox-gl": "^1.11.1",
    "moment": "^2.29.4",
    "moment-duration-format": "^2.3.2",
    "moment-timezone": "^0.5.40",
    "node-emoji": "^1.11.0",
    "numbro": "^2.3.6",
    "plotly.js": "^2.17.1",
    "prismjs": "^1.29.0",
    "protobufjs": "^6.11.2",
    "query-string": "^8.1.0",
    "re-resizable": "^6.9.9",
    "react": "^17.0.2",
    "react-color": "^2.18.1",
    "react-debounce-render": "^8.0.2",
    "react-device-detect": "^2.2.2",
    "react-dom": "^17.0.2",
    "react-dropzone": "^11.2.0",
    "react-feather": "^2.0.10",
    "react-google-login": "^5.1.21",
    "react-hotkeys": "^1.1.4",
    "react-html-parser": "^2.0.2",
    "react-json-view": "^1.19.1",
    "react-map-gl": "^5.3.19",
    "react-markdown": "^6.0.3",
    "react-plotly.js": "^2.6.0",
    "react-syntax-highlighter": "^15.5.0",
    "react-transition-group": "^4.4.5",
    "react-virtualized": "^9.21.2",
    "react-webcam": "^7.0.1",
    "react-window": "^1.8.8",
    "rehype-katex": "^5.0.0",
    "rehype-raw": "^5.1.0",
    "remark-directive": "^2.0.1",
    "remark-emoji": "^2.2.0",
    "remark-gfm": "^1.0.0",
    "remark-math": "^4.0.0",
    "sass": "^1.57.1",
    "sprintf-js": "^1.1.2",
    "strftime": "^0.10.1",
    "styletron-engine-atomic": "^1.5.0",
    "styletron-react": "^5.2.6",
    "typed-signals": "^2.5.0",
    "unist-util-visit": "^4.1.1",
    "vega": "^5.22.1",
    "vega-embed": "^6.21.0",
    "vega-interpreter": "^1.0.4",
    "vega-lite": "^5.6.0",
    "xxhashjs": "^0.2.2"
  },
  "devDependencies": {
    "@babel/core": "^7.20.7",
    "@craco/craco": "^6.1.2",
    "@emotion/babel-plugin": "^11.7.2",
    "@emotion/jest": "^11.10.5",
    "@loaders.gl/images": "^3.2.12",
    "@testing-library/dom": "^7.31.0",
    "@testing-library/react": "^11.2.7",
    "@testing-library/react-hooks": "^7.0.2",
    "@testing-library/user-event": "^13.1.9",
    "@types/d3": "^5.7.2",
    "@types/d3-graphviz": "^2.6.7",
    "@types/dom-mediacapture-record": "^1.0.14",
    "@types/dompurify": "^2.4.0",
    "@types/enzyme": "^3.10.12",
    "@types/fetch-mock": "^7.3.5",
    "@types/hoist-non-react-statics": "^3.3.1",
    "@types/jest": "^26.0.19",
    "@types/katex": "^0.14.0",
    "@types/lodash": "^4.14.191",
    "@types/moment-duration-format": "^2.2.3",
    "@types/node": "^18.11.17",
    "@types/node-emoji": "^1.8.2",
    "@types/numeral": "^2.0.2",
    "@types/plotly.js": "^2.12.11",
    "@types/prismjs": "^1.26.0",
    "@types/react": "^17.0.7",
    "@types/react-color": "^3.0.6",
    "@types/react-copy-to-clipboard": "^4.3.0",
    "@types/react-dom": "^17.0.5",
    "@types/react-html-parser": "^2.0.2",
    "@types/react-map-gl": "^5.2.11",
    "@types/react-plotly.js": "^2.5.2",
    "@types/react-syntax-highlighter": "^15.5.5",
    "@types/react-transition-group": "^4.4.5",
    "@types/react-virtualized": "^9.21.21",
    "@types/react-window": "^1.8.5",
    "@types/sprintf-js": "^1.1.2",
    "@types/styletron-engine-atomic": "^1.1.1",
    "@types/styletron-react": "^5.0.3",
    "@types/styletron-standard": "^2.0.2",
    "@types/xxhashjs": "^0.2.2",
    "@typescript-eslint/eslint-plugin": "^5.48.2",
    "@typescript-eslint/parser": "^5.48.2",
    "@wojtekmaj/enzyme-adapter-react-17": "^0.4.1",
    "axios-mock-adapter": "^1.21.2",
    "babel-plugin-emotion": "^11.0.0",
    "cypress": "^6.3.0",
    "cypress-circleci-reporter": "^0.1.2",
    "cypress-file-upload": "^4.1.1",
    "cypress-image-snapshot": "^3.1.1",
    "enzyme": "^3.11.0",
    "enzyme-to-json": "^3.6.2",
    "eslint": "^7.11.0",
    "eslint-config-airbnb-typescript": "^9.0.0",
    "eslint-config-prettier": "^6.11.0",
    "eslint-plugin-import": "^2.27.5",
    "eslint-plugin-jsx-a11y": "^6.7.1",
    "eslint-plugin-no-relative-import-paths": "^1.5.2",
    "eslint-plugin-prettier": "^3.1.4",
    "eslint-plugin-react": "^7.32.1",
    "eslint-plugin-react-hooks": "^4.6.0",
    "fetch-mock": "^9.11.0",
    "hard-source-webpack-plugin": "^0.13.1",
    "jest": "26.6.0",
    "jest-canvas-mock": "^2.4.0",
    "jest-fetch-mock": "^3.0.3",
    "jest-github-actions-reporter": "^1.0.3",
    "jest-websocket-mock": "^2.4.0",
    "marked": "^4.2.12",
    "mock-socket": "^9.1.5",
    "prettier": "^2.8.3",
    "prop-types": "^15.7.2",
    "react-responsive-carousel": "^3.2.23",
    "react-scripts": "4.0.3",
    "source-map-explorer": "^2.5.3",
    "start-server-and-test": "^1.15.2",
    "timezone-mock": "^1.3.6",
    "typescript": "^4.9.4",
    "webpack": "4.44.2"
  },
  "resolutions": {
    "@types/katex": "^0.14.0",
    "@types/react": "17.0.7",
    "@types/node": "^18.11.17",
    "apache-arrow": "^10.0.1",
    "axios": "^0.21.1",
    "bl": "^6.0.0",
    "browserslist": "^4.21.4",
    "elliptic": "^6.5.4",
    "esm": "^3.1.0",
    "glob-parent": "^6.0.2",
    "handlebars": "^4.4.5",
    "immer": "^9.0.18",
    "ini": "^3.0.1",
    "is-svg": "^4.3.2",
    "katex": "^0.16.4",
    "kind-of": "^6.0.3",
    "node-notifier": "^10.0.1",
    "nth-check": "^2.1.1",
    "query-string": "^8.1.0",
    "serialize-javascript": "^6.0.1",
    "set-value": "^4.0.1",
    "ssri": "^10.0.1",
    "static-eval": "^2.0.5",
    "vega-tooltip": "^0.30.0",
    "websocket-extensions": "^0.1.4",
    "ws": "^8.11.0",
    "y18n": "^5.0.8"
  },
  "browserslist": [
    ">0.2%",
    "not dead",
    "not ie <= 11",
    "not op_mini all"
  ]
}<|MERGE_RESOLUTION|>--- conflicted
+++ resolved
@@ -48,12 +48,8 @@
     "@luma.gl/gltools": "^8.5.18",
     "@luma.gl/shadertools": "^8.5.18",
     "@luma.gl/webgl": "^8.5.18",
-<<<<<<< HEAD
     "@types/strftime": "^0.9.4",
-    "apache-arrow": "^8.0.0",
-=======
     "apache-arrow": "^10.0.1",
->>>>>>> 7d7df432
     "axios": "^0.21.4",
     "baseui": "12.2.0",
     "camelcase": "^7.0.1",
